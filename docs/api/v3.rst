API v3
======

The Read the Docs API uses :abbr:`REST (Representational State Transfer)`.
JSON is returned by all API responses including errors
and HTTP response status codes are to designate success and failure.

.. contents:: Table of contents
   :local:
   :backlinks: none
   :depth: 3


Authentication and authorization
--------------------------------

Requests to the Read the Docs public API are for public and private information.
All endpoints require authentication.


Token
~~~~~

The ``Authorization`` HTTP header can be specified with ``Token <your-access-token>``
to authenticate as a user and have the same permissions that the user itself.

.. note::

   You will find your access Token under
   `your profile settings <https://readthedocs.org/accounts/tokens/>`_.


Session
~~~~~~~

.. warning::

   Authentication via session is not enabled yet.

Session authentication is allowed on very specific endpoints,
to allow hitting the API when reading documentation.

When a user is trying to authenticate via session,
:abbr:`CSRF (Cross-site request forgery)` check is performed.


Resources
---------

This section shows all the resources that are currently available in APIv3.
There are some URL attributes that applies to all of these resources:

:?fields=:

   Specify which fields are going to be returned in the response.

:?omit=:

   Specify which fields are going to be omitted from the response.

:?expand=:

   Some resources allow to expand/add extra fields on their responses (see `Project details <#project-details>`__ for example).


.. tip::

   You can browse the full API by accessing its root URL: https://readthedocs.org/api/v3/


Projects
~~~~~~~~

Projects list
+++++++++++++

.. http:get:: /api/v3/projects/

    Retrieve a list of all the projects for the current logged in user.

    **Example request**:

    .. sourcecode:: bash

        $ curl -H "Authorization: Token <token>" https://readthedocs.org/api/v3/projects/

    **Example response**:

    .. sourcecode:: json

        {
            "count": 25,
            "next": "/api/v3/projects/?limit=10&offset=10",
            "previous": null,
            "results": ["PROJECT"]
        }

    :query string language: language code as ``en``, ``es``, ``ru``, etc.
    :query string programming_language: programming language code as ``py``, ``js``, etc.


Project details
+++++++++++++++

.. http:get:: /api/v3/projects/(string:project_slug)/

    Retrieve details of a single project.

    **Example request**:

    .. sourcecode:: bash

        $ curl -H "Authorization: Token <token>" https://readthedocs.org/api/v3/projects/pip/

    **Example response**:

    .. sourcecode:: json

        {
            "id": 12345,
            "name": "Pip",
            "slug": "pip",
            "created": "2010-10-23T18:12:31+00:00",
            "modified": "2018-12-11T07:21:11+00:00",
            "language": {
                "code": "en",
                "name": "English"
            },
            "programming_language": {
                "code": "py",
                "name": "Python"
            },
            "repository": {
                "url": "https://github.com/pypa/pip",
                "type": "git"
            },
            "default_version": "stable",
            "default_branch": "master",
            "privacy_level": {
                "code": "public",
                "name": "Public",
            },
            "subproject_of": null,
            "translation_of": null,
            "urls": {
                "documentation": "http://pip.pypa.io/en/stable/",
                "home": "https://pip.pypa.io/"
            },
            "tags": [
                "disutils",
                "easy_install",
                "egg",
                "setuptools",
                "virtualenv"
            ],
            "users": [
                {
                    "username": "dstufft"
                }
            ],
            "active_versions": {
                "stable": "{VERSION}",
                "latest": "{VERSION}",
                "19.0.2": "{VERSION}"
            },
            "_links": {
                "_self": "/api/v3/projects/pip/",
                "versions": "/api/v3/projects/pip/versions/",
                "builds": "/api/v3/projects/pip/builds/",
                "subprojects": "/api/v3/projects/pip/subprojects/",
                "superproject": "/api/v3/projects/pip/superproject/",
                "redirects": "/api/v3/projects/pip/redirects/",
                "translations": "/api/v3/projects/pip/translations/"
            }
        }

    :query string expand: allows to add/expand some extra fields in the response.
                          Allowed values are ``active_versions``, ``active_versions.last_build`` and
                          ``active_versions.last_build.config``. Multiple fields can be passed separated by commas.


Project create
++++++++++++++

.. http:post:: /api/v3/projects/

    Import a project under authenticated user.

    **Example request**:

    .. sourcecode:: bash

        $ curl \
          -X POST \
          -H "Authorization: Token <token>" https://readthedocs.org/api/v3/projects/ \
          -H "Content-Type: application/json" \
          -d @body.json

    The content of ``body.json`` is like,

    .. sourcecode:: json

        {
            "name": "Test Project",
            "repository": {
                "url": "https://github.com/readthedocs/template",
                "type": "git"
            },
            "homepage": "http://template.readthedocs.io/",
            "programming_language": "py",
            "language": "es"
        }

    **Example response**:

    `See Project details <#project-details>`__

Project update
++++++++++++++

.. http:patch:: /api/v3/projects/(string:project_slug)/

    Update an existing project.

    **Example request**:

    .. sourcecode:: bash

        $ curl \
          -X PATCH \
          -H "Authorization: Token <token>" https://readthedocs.org/api/v3/projects/pip/ \
          -H "Content-Type: application/json" \
          -d @body.json

    The content of ``body.json`` is like,

    .. sourcecode:: json

        {
            "name": "New name for the project",
            "default_version": "v0.27.0"
        }

    :statuscode 204: Updated successfully


Versions
~~~~~~~~

Versions are different versions of the same project documentation.

The versions for a given project can be viewed in a project's version page.
For example, here is the `Pip project's version page`_.
See :doc:`/versions` for more information.

.. _Pip project's version page: https://readthedocs.org/projects/pip/versions/


Versions listing
++++++++++++++++

.. http:get:: /api/v3/projects/(string:project_slug)/versions/

    Retrieve a list of all versions for a project.

    **Example request**:

    .. sourcecode:: bash

        $ curl -H "Authorization: Token <token>" https://readthedocs.org/api/v3/projects/pip/versions/

    **Example response**:

    .. sourcecode:: json

        {
            "count": 25,
            "next": "/api/v3/projects/pip/versions/?limit=10&offset=10",
            "previous": null,
            "results": ["VERSION"]
        }

    :query boolean active: return active versions only
    :query boolean built: return only built version


Version detail
++++++++++++++

.. http:get:: /api/v3/projects/(string:project_slug)/versions/(string:version_slug)/

    Retrieve details of a single version.

    **Example request**:

    .. sourcecode:: bash

        $ curl -H "Authorization: Token <token>" https://readthedocs.org/api/v3/projects/pip/versions/stable/

    **Example response**:

    .. sourcecode:: json

        {
            "id": 71652437,
            "slug": "stable",
            "verbose_name": "stable",
            "identifier": "3a6b3995c141c0888af6591a59240ba5db7d9914",
            "ref": "19.0.2",
            "built": true,
            "active": true,
            "type": "tag",
            "last_build": "{BUILD}",
            "downloads": {
                "pdf": "https://readthedocs.org/projects/pip/downloads/pdf/stable/",
                "htmlzip": "https://readthedocs.org/projects/pip/downloads/htmlzip/stable/",
                "epub": "https://readthedocs.org/projects/pip/downloads/epub/stable/"
            },
            "urls": {
                "documentation": "https://pip.pypa.io/en/stable/",
                "vcs": "https://github.com/pypa/pip/tree/19.0.2"
            },
            "_links": {
                "_self": "/api/v3/projects/pip/versions/stable/",
                "builds": "/api/v3/projects/pip/versions/stable/builds/",
                "project": "/api/v3/projects/pip/"
            }
        }

    :>json string ref: the version slug where the ``stable`` version points to.
                       ``null`` when it's not the stable version.
    :>json boolean built: the version has at least one successful build.

    :query string expand: allows to add/expand some extra fields in the response.
                          Allowed values are ``last_build`` and ``last_build.config``.
                          Multiple fields can be passed separated by commas.


Version update
++++++++++++++

.. http:patch:: /api/v3/projects/(string:project_slug)/version/(string:version_slug)/

    Update a version.

    **Example request**:

    .. sourcecode:: bash

        $ curl \
          -X PATCH \
          -H "Authorization: Token <token>" https://readthedocs.org/api/v3/projects/pip/version/0.23/ \
          -H "Content-Type: application/json" \
          -d @body.json

    The content of ``body.json`` is like,

    .. sourcecode:: json

        {
            "active": true,
            "privacy_level": "public"
        }

    :statuscode 204: Updated successfully


Builds
~~~~~~

Builds are created by Read the Docs whenever a ``Project`` has its documentation built.
Frequently this happens automatically via a web hook but can be triggered manually.

Builds can be viewed in the build page for a project.
For example, here is `Pip's build page`_.
See :doc:`/builds` for more information.

.. _Pip's build page: https://readthedocs.org/projects/pip/builds/


Build details
+++++++++++++

.. http:get:: /api/v3/projects/(str:project_slug)/builds/(int:build_id)/

    Retrieve details of a single build for a project.

    **Example request**:

    .. sourcecode:: bash

        $ curl -H "Authorization: Token <token>" https://readthedocs.org/api/v3/projects/pip/builds/8592686/?expand=config

    **Example response**:

    .. sourcecode:: json

        {
            "id": 8592686,
            "version": "latest",
            "project": "pip",
            "created": "2018-06-19T15:15:59+00:00",
            "finished": "2018-06-19T15:16:58+00:00",
            "duration": 59,
            "state": {
                "code": "finished",
                "name": "Finished"
            },
            "success": true,
            "error": null,
            "commit": "6f808d743fd6f6907ad3e2e969c88a549e76db30",
            "config": {
                "version": "1",
                "formats": [
                    "htmlzip",
                    "epub",
                    "pdf"
                ],
                "python": {
                    "version": 3,
                    "install": [
                        {
                            "requirements": ".../stable/tools/docs-requirements.txt"
                        }
                    ],
                    "use_system_site_packages": false
                },
                "conda": null,
                "build": {
                    "image": "readthedocs/build:latest"
                },
                "doctype": "sphinx_htmldir",
                "sphinx": {
                    "builder": "sphinx_htmldir",
                    "configuration": ".../stable/docs/html/conf.py",
                    "fail_on_warning": false
                },
                "mkdocs": {
                    "configuration": null,
                    "fail_on_warning": false
                },
                "submodules": {
                    "include": "all",
                    "exclude": [],
                    "recursive": true
                }
            },
            "_links": {
                "_self": "/api/v3/projects/pip/builds/8592686/",
                "project": "/api/v3/projects/pip/",
                "version": "/api/v3/projects/pip/versions/latest/"
            }
        }

    :>json string created: The ISO-8601 datetime when the build was created.
    :>json string finished: The ISO-8601 datetime when the build has finished.
    :>json integer duration: The length of the build in seconds.
    :>json string state: The state of the build (one of ``triggered``, ``building``, ``installing``, ``cloning``, or ``finished``)
    :>json string error: An error message if the build was unsuccessful

    :query string expand: allows to add/expand some extra fields in the response.
                          Allowed value is ``config``.


Builds listing
++++++++++++++

.. http:get:: /api/v3/projects/(str:project_slug)/builds/

    Retrieve list of all the builds on this project.

    **Example request**:

    .. sourcecode:: bash

        $ curl -H "Authorization: Token <token>" https://readthedocs.org/api/v3/projects/pip/builds/

    **Example response**:

    .. sourcecode:: json

        {
            "count": 15,
            "next": "/api/v3/projects/pip/builds?limit=10&offset=10",
            "previous": null,
            "results": ["BUILD"]
        }

    :query string commit: commit hash to filter the builds returned by commit
    :query boolean running: filter the builds that are currently building/running


Build triggering
++++++++++++++++


.. http:post:: /api/v3/projects/(string:project_slug)/versions/(string:version_slug)/builds/

    Trigger a new build for the ``version_slug`` version of this project.

    **Example request**:

    .. sourcecode:: bash

        $ curl \
          -X POST \
          -H "Authorization: Token <token>" https://readthedocs.org/api/v3/projects/pip/versions/latest/builds/

    **Example response**:

    .. sourcecode:: json

        {
            "build": "{BUILD}",
            "project": "{PROJECT}",
            "version": "{VERSION}"
        }

    :statuscode 202: the build was triggered


Subprojects
~~~~~~~~~~~

Projects can be configured in a nested manner,
by configuring a project as a subproject of another project.
This allows for documentation projects to share a search index and a namespace or custom domain,
but still be maintained independently.
See :doc:`/subprojects` for more information.


Subproject details
++++++++++++++++++


.. http:get:: /api/v3/projects/(str:project_slug)/subprojects/(str:alias_slug)/

    Retrieve details of a subproject relationship.

    **Example request**:

    .. sourcecode:: bash

        $ curl -H "Authorization: Token <token>" https://readthedocs.org/api/v3/projects/pip/subprojects/subproject-alias/

    **Example response**:

    .. sourcecode:: json

        {
            "alias": "subproject-alias",
            "child": ["PROJECT"],
            "_links": {
                "parent": "/api/v3/projects/pip/"
            }
        }


Subprojects listing
+++++++++++++++++++


.. http:get:: /api/v3/projects/(str:project_slug)/subprojects/

    Retrieve a list of all sub-projects for a project.

    **Example request**:

    .. sourcecode:: bash

        $ curl -H "Authorization: Token <token>" https://readthedocs.org/api/v3/projects/pip/subprojects/

    **Example response**:

    .. sourcecode:: json

        {
            "count": 25,
            "next": "/api/v3/projects/pip/subprojects/?limit=10&offset=10",
            "previous": null,
            "results": ["SUBPROJECT RELATIONSHIP"]
        }

<<<<<<< HEAD
=======

Subproject create
+++++++++++++++++


.. http:post:: /api/v3/projects/(str:project_slug)/subprojects/

    Create a subproject relationship between two projects.

    **Example request**:

    .. sourcecode:: bash

        $ curl \
          -X POST \
          -H "Authorization: Token <token>" https://readthedocs.org/api/v3/projects/pip/subprojects/ \
          -H "Content-Type: application/json" \
          -d @body.json

    The content of ``body.json`` is like,

    .. sourcecode:: json

        {
            "child": "subproject-child-slug",
            "alias": "subproject-alias"
        }

    **Example response**:

    `See Subproject details <#subproject-details>`_

    :>json string child: slug of the child project in the relationship.
    :>json string alias: optional slug alias to be used in the URL (e.g ``/projects/<alias>/en/latest/``).
                         If not provided, child project's slug is used as alias.

    :statuscode 201: Subproject created sucessfully


Subproject delete
+++++++++++++++++

.. http:delete:: /api/v3/projects/(str:project_slug)/subprojects/(str:alias_slug)/

    Delete a subproject relationship.

    **Example request**:

    .. sourcecode:: bash

        $ curl \
          -X DELETE \
          -H "Authorization: Token <token>" https://readthedocs.org/api/v3/projects/pip/subprojects/subproject-alias/

    :statuscode 204: Subproject deleted successfully

>>>>>>> 5f145f12

Translations
~~~~~~~~~~~~

Translations are the same version of a Project in a different language.
See :doc:`/localization` for more information.

Translations listing
++++++++++++++++++++


.. http:get:: /api/v3/projects/(str:project_slug)/translations/

    Retrieve a list of all translations for a project.

    **Example request**:

    .. sourcecode:: bash

        $ curl -H "Authorization: Token <token>" https://readthedocs.org/api/v3/projects/pip/translations/

    **Example response**:

    .. sourcecode:: json

        {
            "count": 25,
            "next": "/api/v3/projects/pip/translations/?limit=10&offset=10",
            "previous": null,
            "results": ["PROJECT"]
        }


Redirects
~~~~~~~~~

Redirects allow the author to redirect an old URL of the documentation to a new one.
This is useful when pages are moved around in the structure of the documentation set.
See :doc:`/user-defined-redirects` for more information.


Redirect details
++++++++++++++++

.. http:get:: /api/v3/projects/(str:project_slug)/redirects/(int:redirect_id)/

    Retrieve details of a single redirect for a project.

    **Example request**

    .. sourcecode:: bash

        $ curl -H "Authorization: Token <token>" https://readthedocs.org/api/v3/projects/pip/redirects/1/

    **Example response**

    .. sourcecode:: json

       {
           "pk": 1,
           "created": "2019-04-29T10:00:00Z",
           "modified": "2019-04-29T12:00:00Z",
           "project": "pip",
           "from_url": "/docs/",
           "to_url": "/documentation/",
           "type": "page",
           "_links": {
               "_self": "/api/v3/projects/pip/redirects/1/",
               "project": "/api/v3/projects/pip/"
           }
       }

Redirects listing
+++++++++++++++++

.. http:get:: /api/v3/projects/(str:project_slug)/redirects/

    Retrieve list of all the redirects for this project.

    **Example request**

    .. sourcecode:: bash

        $ curl -H "Authorization: Token <token>" https://readthedocs.org/api/v3/projects/pip/redirects/

    **Example response**

    .. sourcecode:: json

        {
            "count": 25,
            "next": "/api/v3/projects/pip/redirects/?limit=10&offset=10",
            "previous": null,
            "results": ["REDIRECT"]
        }

Redirect create
+++++++++++++++

.. http:post:: /api/v3/projects/pip/redirects/

    Create a redirect for this project.

    **Example request**:

    .. sourcecode:: bash

        $ curl \
          -X POST \
          -H "Authorization: Token <token>" https://readthedocs.org/api/v3/projects/pip/redirects/ \
          -H "Content-Type: application/json" \
          -d @body.json

    The content of ``body.json`` is like,

    .. sourcecode:: json

        {
            "from_url": "/docs/",
            "to_url": "/documentation/",
            "type": "page"
        }

    .. note::

       ``type`` can be one of ``prefix``, ``page``, ``exact``, ``sphinx_html`` and ``sphinx_htmldir``.

       Depending on the ``type`` of the redirect, some fields may not be needed:

       * ``prefix`` type does not require ``to_url``.
       * ``page`` and ``exact`` types require ``from_url`` and ``to_url``
       * ``sphinx_html`` and ``sphinx_htmldir`` types do not require ``from_url`` and ``to_url``

    **Example response**:

    `See Redirect details <#redirect-details>`_

    :statuscode 201: redirect created successfully


Redirect update
+++++++++++++++

.. http:put:: /api/v3/projects/(str:project_slug)/redirects/(int:redirect_id)/

    Update a redirect for this project.

    **Example request**:

    .. sourcecode:: bash

        $ curl \
          -X PUT \
          -H "Authorization: Token <token>" https://readthedocs.org/api/v3/projects/pip/redirects/1/ \
          -H "Content-Type: application/json" \
          -d @body.json

    The content of ``body.json`` is like,

    .. sourcecode:: json

        {
            "from_url": "/docs/",
            "to_url": "/documentation.html",
            "type": "page"
        }

    **Example response**:

    `See Redirect details <#redirect-details>`_

Redirect delete
++++++++++++++++

.. http:delete:: /api/v3/projects/(str:project_slug)/redirects/(int:redirect_id)/

    Delete a redirect for this project.

    **Example request**:

    .. sourcecode:: bash

        $ curl \
          -X DELETE \
          -H "Authorization: Token <token>" https://readthedocs.org/api/v3/projects/pip/redirects/1/

    :statuscode 204: Redirect deleted successfully


Environment Variables
~~~~~~~~~~~~~~~~~~~~~

Environment Variables are variables that you can define for your project.
These variables are used in the build process when building your documentation.
They are useful to define secrets in a safe way that can be used by your documentation to build properly.
See :doc:`/guides/environment-variables`


Environment Variable details
++++++++++++++++++++++++++++

.. http:get:: /api/v3/projects/(str:project_slug)/environmentvariables/(int:environmentvariable_id)/

    Retrieve details of a single environment variable for a project.

    **Example request**

    .. sourcecode:: bash

        $ curl -H "Authorization: Token <token>" https://readthedocs.org/api/v3/projects/pip/environmentvariables/1/

    **Example response**

    .. sourcecode:: json

       {
           "_links": {
               "_self": "https://readthedocs.org/api/v3/projects/project/environmentvariables/1/",
               "project": "https://readthedocs.org/api/v3/projects/project/"
           },
       "created": "2019-04-29T10:00:00Z",
       "modified": "2019-04-29T12:00:00Z",
       "pk": 1,
       "project": "project",
       "name": "ENVVAR"
       }

Environment Variables listing
+++++++++++++++++++++++++++++

.. http:get:: /api/v3/projects/(str:project_slug)/environmentvariables/

    Retrieve list of all the environment variables for this project.

    **Example request**

    .. sourcecode:: bash

        $ curl -H "Authorization: Token <token>" https://readthedocs.org/api/v3/projects/pip/environmentvariables/

    **Example response**

    .. sourcecode:: json

        {
            "count": 15,
            "next": "/api/v3/projects/pip/environmentvariables/?limit=10&offset=10",
            "previous": null,
            "results": ["ENVIRONMENTVARIABLE"]
        }

Environment Variable create
+++++++++++++++++++++++++++

.. http:post:: /api/v3/projects/pip/environmentvariables/

    Create an environment variable for this project.

    **Example request**:

    .. sourcecode:: bash

        $ curl \
          -X POST \
          -H "Authorization: Token <token>" https://readthedocs.org/api/v3/projects/pip/environmentvariables/ \
          -H "Content-Type: application/json" \
          -d @body.json

    The content of ``body.json`` is like,

    .. sourcecode:: json

        {
            "name": "MYVAR",
            "value": "My secret value"
        }

    **Example response**:

    `See Environment Variable details <#environmentvariable-details>`_

    :statuscode 201: Environment variable created successfully


Environment Variable delete
+++++++++++++++++++++++++++

.. http:delete:: /api/v3/projects/(str:project_slug)/environmentvariables/(int:environmentvariable_id)/

    Delete an environment variable for this project.

    **Example request**:

    .. sourcecode:: bash

        $ curl \
          -X DELETE \
          -H "Authorization: Token <token>" https://readthedocs.org/api/v3/projects/pip/environmentvariables/1/

    :requestheader Authorization: token to authenticate.

    :statuscode 204: Environment variable deleted successfully<|MERGE_RESOLUTION|>--- conflicted
+++ resolved
@@ -528,34 +528,6 @@
 but still be maintained independently.
 See :doc:`/subprojects` for more information.
 
-
-Subproject details
-++++++++++++++++++
-
-
-.. http:get:: /api/v3/projects/(str:project_slug)/subprojects/(str:alias_slug)/
-
-    Retrieve details of a subproject relationship.
-
-    **Example request**:
-
-    .. sourcecode:: bash
-
-        $ curl -H "Authorization: Token <token>" https://readthedocs.org/api/v3/projects/pip/subprojects/subproject-alias/
-
-    **Example response**:
-
-    .. sourcecode:: json
-
-        {
-            "alias": "subproject-alias",
-            "child": ["PROJECT"],
-            "_links": {
-                "parent": "/api/v3/projects/pip/"
-            }
-        }
-
-
 Subprojects listing
 +++++++++++++++++++
 
@@ -581,8 +553,6 @@
             "results": ["SUBPROJECT RELATIONSHIP"]
         }
 
-<<<<<<< HEAD
-=======
 
 Subproject create
 +++++++++++++++++
@@ -639,7 +609,6 @@
 
     :statuscode 204: Subproject deleted successfully
 
->>>>>>> 5f145f12
 
 Translations
 ~~~~~~~~~~~~
