from celery.decorators import task
from celery.task.schedules import crontab
from celery.decorators import periodic_task

from projects.constants import SCRAPE_CONF_SETTINGS, DEFAULT_THEME_CHOICES
from projects.models import Project, ImportedFile
from projects.utils import  find_file, run

from builds.models import Build

import decimal
import os
import re
import glob
import fnmatch


ghetto_hack = re.compile(r'(?P<key>.*)\s*=\s*u?\[?[\'\"](?P<value>.*)[\'\"]\]?')

@task
def update_docs(pk, record=True):
    """
    A Celery task that updates the documentation for a project.
    """
    project = Project.objects.live().get(pk=pk)
    if project.skip:
        return

    path = project.user_doc_path
    if not os.path.exists(path):
        os.makedirs(path)

    if project.is_imported:
        update_imported_docs(project)
        scrape_conf_file(project)
    else:
        update_created_docs(project)

    # kick off a build
    (ret, out, err) = build_docs(project)
    if not 'no targets are out of date.' in out:
        if record:
            Build.objects.create(project=project, success=ret==0, output=out, error=err)
        if ret == 0:
            print "Build OK"
        else:
            print "Build ERROR"
            print err
    else:
        print "Build Unchanged"


def update_imported_docs(project):
    path = project.user_doc_path
    os.chdir(path)
    if os.path.exists(os.path.join(path, project.slug)):
        os.chdir(project.slug)
        if project.repo_type == 'hg':
            run('hg fetch')
            run('hg update -C .')
        elif project.repo_type == 'git':
            run('git --git-dir=.git fetch')
            run('git --git-dir=.git reset --hard origin/master')
        else:
            run('svn up')
    else:
        repo = project.repo
        if project.repo_type == 'hg':
            command = 'hg clone %s %s' % (repo, project.slug)
        elif project.repo_type == 'git':
            repo = repo.replace('.git', '')
            command = 'git clone --depth=1 %s.git %s' % (repo, project.slug)
        else:
            command = 'svn checkout %s %s' % (repo, project.slug)
        run(command)
    fileify(project_slug=project.slug)


def scrape_conf_file(project):
    conf_dir = project.find('conf.py')[0].replace('/conf.py', '')
    os.chdir(conf_dir)
    lines = open('conf.py').readlines()
    data = {}
    for line in lines:
        match = ghetto_hack.search(line)
        if match:
            data[match.group(1).strip()] = match.group(2).strip()
    project.copyright = data['copyright']
    project.theme = data.get('html_theme', 'default')
    #if project.theme not in [x[0] for x in DEFAULT_THEME_CHOICES]:
        #project.theme = 'default'
    project.suffix = data.get('source_suffix', '.rst')
    #project.extensions = data.get('extensions', '').replace('"', "'")
    project.path = os.getcwd()

    try:
        project.version = decimal.Decimal(data.get('version', '0.1.0'))
    except decimal.InvalidOperation:
        project.version = ''

    project.save()


def update_created_docs(project):
    # grab the root path for the generated docs to live at
    path = project.user_doc_path

    doc_root = os.path.join(path, project.slug, 'docs')

    if not os.path.exists(doc_root):
        os.makedirs(doc_root)

    project.path = doc_root
    project.save()

    project.write_index()

    for file in project.files.all():
        file.write_to_disk()


def build_docs(project):
    """
    A helper function for the celery task to do the actual doc building.
    """
    if project.whitelisted:
        os.system('sedify %s' % project.conf_filename)
    else:
        project.write_to_disk()

    try:
        makes = [makefile for makefile in project.find('Makefile') if 'doc' in makefile]
        make_dir = makes[0].replace('/Makefile', '')
        os.chdir(make_dir)
        (ret, out, err) = run('make html')
    except IndexError:
        os.chdir(project.path)
        (ret, out, err) = run('sphinx-build -b html . _build/html')
    return (ret, out, err)


<<<<<<< HEAD
@periodic_task(run_every=crontab(hour="*", minute="*/30", day_of_week="*"))
#@periodic_task(run_every=crontab(hour="*", minute="*", day_of_week="*"))
def update_docs_pull():
    for project in Project.objects.live():
        print "Building %s" % project
        update_docs(pk=project.pk)

@task
def fileify(project_slug):
    project = Project.objects.get(slug=project_slug)
    path = project.find('conf.py')[0].replace('/conf.py', '')
    for root, dirnames, filenames in os.walk(path):
        for filename in filenames:
            if fnmatch.fnmatch(filename, '*.rst') or fnmatch.filter(filename, '*.txt'):
                to_read = os.path.join(root, filename)
                content = open(to_read, 'r').read()
                dirpath =  os.path.join(root.replace(path, ''),
                                        filename).replace('.rst','.html').replace('.txt', '.html').lstrip('/')
                file, new = ImportedFile.objects.get_or_create(project=project,
                                            path=dirpath,
                                            name=filename)
                if content != file.content:
                    file.content = content
                    file.save()
=======
@periodic_task(run_every=crontab(hour="*", minute="10", day_of_week="*"))
def update_docs_pull():
    for project in Project.objects.live():
        print "Building %s" % project
        update_docs(pk=project.pk, record=False)
>>>>>>> b947a422
<|MERGE_RESOLUTION|>--- conflicted
+++ resolved
@@ -139,14 +139,6 @@
     return (ret, out, err)
 
 
-<<<<<<< HEAD
-@periodic_task(run_every=crontab(hour="*", minute="*/30", day_of_week="*"))
-#@periodic_task(run_every=crontab(hour="*", minute="*", day_of_week="*"))
-def update_docs_pull():
-    for project in Project.objects.live():
-        print "Building %s" % project
-        update_docs(pk=project.pk)
-
 @task
 def fileify(project_slug):
     project = Project.objects.get(slug=project_slug)
@@ -164,10 +156,8 @@
                 if content != file.content:
                     file.content = content
                     file.save()
-=======
 @periodic_task(run_every=crontab(hour="*", minute="10", day_of_week="*"))
 def update_docs_pull():
     for project in Project.objects.live():
         print "Building %s" % project
-        update_docs(pk=project.pk, record=False)
->>>>>>> b947a422
+        update_docs(pk=project.pk, record=False)