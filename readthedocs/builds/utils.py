"""Utilities for the builds app."""
<<<<<<< HEAD
import logging
from contextlib import contextmanager

import regex
from celery.five import monotonic
=======
from time import monotonic

from contextlib import contextmanager

>>>>>>> 4ab1e8c8
from django.core.cache import cache

from readthedocs.builds.constants import EXTERNAL
from readthedocs.projects.constants import (
    BITBUCKET_REGEXS,
    GITHUB_PULL_REQUEST_URL,
    GITHUB_REGEXS,
    GITLAB_MERGE_REQUEST_URL,
    GITLAB_REGEXS,
)

log = logging.getLogger(__name__)

LOCK_EXPIRE = 60 * 180  # Lock expires in 3 hours


def get_github_username_repo(url):
    if 'github' in url:
        for pattern in GITHUB_REGEXS:
            match = pattern.search(url)
            if match:
                return match.groups()
    return (None, None)


def get_bitbucket_username_repo(url=None):
    if 'bitbucket' in url:
        for pattern in BITBUCKET_REGEXS:
            match = pattern.search(url)
            if match:
                return match.groups()
    return (None, None)


def get_gitlab_username_repo(url=None):
    if 'gitlab' in url:
        for pattern in GITLAB_REGEXS:
            match = pattern.search(url)
            if match:
                return match.groups()
    return (None, None)


def get_vcs_url(*, project, version_type, version_name):
    """
    Generate VCS (github, gitlab, bitbucket) URL for this version.

    Example: https://github.com/rtfd/readthedocs.org/tree/3.4.2/.
    External version example: https://github.com/rtfd/readthedocs.org/pull/99/.
    """
    if version_type == EXTERNAL:
        if 'github' in project.repo:
            user, repo = get_github_username_repo(project.repo)
            return GITHUB_PULL_REQUEST_URL.format(
                user=user,
                repo=repo,
                number=version_name,
            )
        if 'gitlab' in project.repo:
            user, repo = get_gitlab_username_repo(project.repo)
            return GITLAB_MERGE_REQUEST_URL.format(
                user=user,
                repo=repo,
                number=version_name,
            )
        # TODO: Add VCS URL for BitBucket.
        return ''

    url = ''
    if ('github' in project.repo) or ('gitlab' in project.repo):
        url = f'/tree/{version_name}/'
    elif 'bitbucket' in project.repo:
        url = f'/src/{version_name}'

    # TODO: improve this replacing
    return project.repo.replace('git://', 'https://').replace('.git', '') + url


@contextmanager
def memcache_lock(lock_id, oid):
    """
    Create a lock using django's cache for running a celery task.

    From http://docs.celeryproject.org/en/latest/tutorials/task-cookbook.html#cookbook-task-serial
    """
    timeout_at = monotonic() + LOCK_EXPIRE - 3
    # cache.add fails if the key already exists
    status = cache.add(lock_id, oid, LOCK_EXPIRE)
    try:
        yield status
    finally:
        # memcache delete is very slow, but we have to use it to take
        # advantage of using add() for atomic locking
        if monotonic() < timeout_at:
            # don't release the lock if we exceeded the timeout
            # to lessen the chance of releasing an expired lock
            # owned by someone else.
            cache.delete(lock_id)


def match_regex(pattern, text, timeout=1):
    """
    Find a match using regex.search.

    .. note::
       We use the regex module with the timeout arg to avoid ReDoS.
       We could use a finite state machine type of regex too,
       but there isn't a stable library at the time of writting this code.
    """
    try:
        match = regex.search(
            pattern,
            text,
            # Compatible with the re module
            flags=regex.VERSION0,
            timeout=timeout,
        )
        return match
    except TimeoutError:
        log.exception(
            'Timeout while parsing regex. pattern=%s, input=%s',
            pattern, text,
        )
    except Exception as e:
        log.exception('Error parsing regex: %s', e)
    return None<|MERGE_RESOLUTION|>--- conflicted
+++ resolved
@@ -1,16 +1,10 @@
 """Utilities for the builds app."""
-<<<<<<< HEAD
+
 import logging
 from contextlib import contextmanager
+from time import monotonic
 
 import regex
-from celery.five import monotonic
-=======
-from time import monotonic
-
-from contextlib import contextmanager
-
->>>>>>> 4ab1e8c8
 from django.core.cache import cache
 
 from readthedocs.builds.constants import EXTERNAL
