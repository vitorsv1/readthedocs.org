--- conflicted
+++ resolved
@@ -1532,11 +1532,8 @@
     SPHINX_PARALLEL = 'sphinx_parallel'
     USE_SPHINX_BUILDERS = 'use_sphinx_builders'
     DEDUPLICATE_BUILDS = 'deduplicate_builds'
-<<<<<<< HEAD
     USE_SPHINX_RTD_EXT_LATEST = 'rtd_sphinx_ext_latest'
-=======
     DEFAULT_TO_FUZZY_SEARCH = 'default_to_fuzzy_search'
->>>>>>> e5e5be39
 
     FEATURES = (
         (USE_SPHINX_LATEST, _('Use latest version of Sphinx')),
@@ -1651,14 +1648,13 @@
             _('Mark duplicated builds as NOOP to be skipped by builders'),
         ),
         (
-<<<<<<< HEAD
             USE_SPHINX_RTD_EXT_LATEST,
             _('Use latest version of the Read the Docs Sphinx extension'),
-=======
+        ),
+        (
             DEFAULT_TO_FUZZY_SEARCH,
             _('Default to fuzzy search for simple search queries'),
->>>>>>> e5e5be39
-        )
+        ),
     )
 
     projects = models.ManyToManyField(
