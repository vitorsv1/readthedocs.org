# -*- coding: utf-8 -*-

"""Project models."""

import fnmatch
import logging
import os
from urllib.parse import urlparse

from django.conf import settings
from django.contrib.auth.models import User
from django.db import models
from django.urls import NoReverseMatch, reverse
from django.utils.encoding import python_2_unicode_compatible
from django.utils.translation import ugettext_lazy as _
from django_extensions.db.models import TimeStampedModel
from guardian.shortcuts import assign
from six.moves import shlex_quote
from taggit.managers import TaggableManager

from readthedocs.builds.constants import LATEST, STABLE
from readthedocs.core.resolver import resolve, resolve_domain
from readthedocs.core.utils import broadcast, slugify
from readthedocs.projects import constants
from readthedocs.projects.exceptions import ProjectConfigurationError
from readthedocs.projects.querysets import (
    ChildRelatedProjectQuerySet,
    FeatureQuerySet,
    ProjectQuerySet,
    RelatedProjectQuerySet,
)
from readthedocs.projects.templatetags.projects_tags import sort_version_aware
from readthedocs.projects.validators import (
    validate_domain_name,
    validate_repository_url,
)
from readthedocs.projects.version_handling import determine_stable_version
from readthedocs.restapi.client import api
from readthedocs.vcs_support.backends import backend_cls
from readthedocs.vcs_support.utils import Lock, NonBlockingLock


log = logging.getLogger(__name__)


@python_2_unicode_compatible
class ProjectRelationship(models.Model):

    """
    Project to project relationship.

    This is used for subprojects
    """

    parent = models.ForeignKey(
        'Project',
        verbose_name=_('Parent'),
        related_name='subprojects',
    )
    child = models.ForeignKey(
        'Project',
        verbose_name=_('Child'),
        related_name='superprojects',
    )
    alias = models.SlugField(
        _('Alias'),
        max_length=255,
        null=True,
        blank=True,
        db_index=False,
    )

    objects = ChildRelatedProjectQuerySet.as_manager()

    def __str__(self):
        return '{} -> {}'.format(self.parent, self.child)

    def save(self, *args, **kwargs):  # pylint: disable=arguments-differ
        if not self.alias:
            self.alias = self.child.slug
        super().save(*args, **kwargs)

    # HACK
    def get_absolute_url(self):
        return resolve(self.child)


@python_2_unicode_compatible
class Project(models.Model):

    """Project model."""

    # Auto fields
    pub_date = models.DateTimeField(_('Publication date'), auto_now_add=True)
    modified_date = models.DateTimeField(_('Modified date'), auto_now=True)

    # Generally from conf.py
    users = models.ManyToManyField(
        User,
        verbose_name=_('User'),
        related_name='projects',
    )
    # A DNS label can contain up to 63 characters.
    name = models.CharField(_('Name'), max_length=63)
    slug = models.SlugField(_('Slug'), max_length=63, unique=True)
    description = models.TextField(
        _('Description'),
        blank=True,
        help_text=_(
            'The reStructuredText '
            'description of the project',
        ),
    )
    repo = models.CharField(
        _('Repository URL'),
        max_length=255,
        validators=[validate_repository_url],
        help_text=_('Hosted documentation repository URL'),
    )
    repo_type = models.CharField(
        _('Repository type'),
        max_length=10,
        choices=constants.REPO_CHOICES,
        default='git',
    )
    project_url = models.URLField(
        _('Project homepage'),
        blank=True,
        help_text=_('The project\'s homepage'),
    )
    canonical_url = models.URLField(
        _('Canonical URL'),
        blank=True,
        help_text=_('URL that documentation is expected to serve from'),
    )
    single_version = models.BooleanField(
        _('Single version'),
        default=False,
        help_text=_(
            'A single version site has no translations and only your '
            '"latest" version, served at the root of the domain. Use '
            'this with caution, only turn it on if you will <b>never</b> '
            'have multiple versions of your docs.',
        ),
    )
    default_version = models.CharField(
        _('Default version'),
        max_length=255,
        default=LATEST,
        help_text=_('The version of your project that / redirects to'),
    )
    # In default_branch, None means the backend should choose the
    # appropriate branch. Eg 'master' for git
    default_branch = models.CharField(
        _('Default branch'),
        max_length=255,
        default=None,
        null=True,
        blank=True,
        help_text=_(
            'What branch "latest" points to. Leave empty '
            'to use the default value for your VCS (eg. '
            '<code>trunk</code> or <code>master</code>).',
        ),
    )
    requirements_file = models.CharField(
        _('Requirements file'),
        max_length=255,
        default=None,
        null=True,
        blank=True,
        help_text=_(
            'A <a '
            'href="https://pip.pypa.io/en/latest/user_guide.html#requirements-files">'
            'pip requirements file</a> needed to build your documentation. '
            'Path from the root of your project.',
        ),
    )
    documentation_type = models.CharField(
        _('Documentation type'),
        max_length=20,
        choices=constants.DOCUMENTATION_CHOICES,
        default='sphinx',
        help_text=_(
            'Type of documentation you are building. <a href="'
            'http://www.sphinx-doc.org/en/stable/builders.html#sphinx.builders.html.'
            'DirectoryHTMLBuilder">More info</a>.',
        ),
    )

    # Project features
    cdn_enabled = models.BooleanField(_('CDN Enabled'), default=False)
    analytics_code = models.CharField(
        _('Analytics code'),
        max_length=50,
        null=True,
        blank=True,
        help_text=_(
            'Google Analytics Tracking ID '
            '(ex. <code>UA-22345342-1</code>). '
            'This may slow down your page loads.',
        ),
    )
    container_image = models.CharField(
        _('Alternative container image'),
        max_length=64,
        null=True,
        blank=True,
    )
    container_mem_limit = models.CharField(
        _('Container memory limit'),
        max_length=10,
        null=True,
        blank=True,
        help_text=_(
            'Memory limit in Docker format '
            '-- example: <code>512m</code> or <code>1g</code>',
        ),
    )
    container_time_limit = models.IntegerField(
        _('Container time limit in seconds'),
        null=True,
        blank=True,
    )
    build_queue = models.CharField(
        _('Alternate build queue id'),
        max_length=32,
        null=True,
        blank=True,
    )
    allow_promos = models.BooleanField(
        _('Allow paid advertising'),
        default=True,
        help_text=_('If unchecked, users will still see community ads.'),
    )
    ad_free = models.BooleanField(
        _('Ad-free'),
        default=False,
        help_text='If checked, do not show advertising for this project',
    )
    show_version_warning = models.BooleanField(
        _('Show version warning'),
        default=False,
        help_text=_('Show warning banner in non-stable nor latest versions.'),
    )

    # Sphinx specific build options.
    enable_epub_build = models.BooleanField(
        _('Enable EPUB build'),
        default=True,
        help_text=_(
            'Create a EPUB version of your documentation with each build.',
        ),
    )
    enable_pdf_build = models.BooleanField(
        _('Enable PDF build'),
        default=True,
        help_text=_(
            'Create a PDF version of your documentation with each build.',
        ),
    )

    # Other model data.
    path = models.CharField(
        _('Path'),
        max_length=255,
        editable=False,
        help_text=_(
            'The directory where '
            '<code>conf.py</code> lives',
        ),
    )
    conf_py_file = models.CharField(
        _('Python configuration file'),
        max_length=255,
        default='',
        blank=True,
        help_text=_(
            'Path from project root to <code>conf.py</code> file '
            '(ex. <code>docs/conf.py</code>). '
            'Leave blank if you want us to find it for you.',
        ),
    )

    featured = models.BooleanField(_('Featured'), default=False)
    skip = models.BooleanField(_('Skip'), default=False)
    install_project = models.BooleanField(
        _('Install Project'),
        help_text=_(
            'Install your project inside a virtualenv using <code>setup.py '
            'install</code>',
        ),
        default=False,
    )

    # This model attribute holds the python interpreter used to create the
    # virtual environment
    python_interpreter = models.CharField(
        _('Python Interpreter'),
        max_length=20,
        choices=constants.PYTHON_CHOICES,
        default='python',
        help_text=_(
            'The Python interpreter used to create the virtual '
            'environment.',
        ),
    )

    use_system_packages = models.BooleanField(
        _('Use system packages'),
        help_text=_(
            'Give the virtual environment access to the global '
            'site-packages dir.',
        ),
        default=False,
    )
    privacy_level = models.CharField(
        _('Privacy Level'),
        max_length=20,
        choices=constants.PRIVACY_CHOICES,
        default=getattr(
            settings,
            'DEFAULT_PRIVACY_LEVEL',
            'public',
        ),
        help_text=_(
            'Level of privacy that you want on the repository. '
            'Protected means public but not in listings.',
        ),
    )
    version_privacy_level = models.CharField(
        _('Version Privacy Level'),
        max_length=20,
        choices=constants.PRIVACY_CHOICES,
        default=getattr(
            settings,
            'DEFAULT_PRIVACY_LEVEL',
            'public',
        ),
        help_text=_(
            'Default level of privacy you want on built '
            'versions of documentation.',
        ),
    )

    # Subprojects
    related_projects = models.ManyToManyField(
        'self',
        verbose_name=_('Related projects'),
        blank=True,
        symmetrical=False,
        through=ProjectRelationship,
    )

    # Language bits
    language = models.CharField(
        _('Language'),
        max_length=20,
        default='en',
        help_text=_(
            'The language the project '
            'documentation is rendered in. '
            "Note: this affects your project's URL.",
        ),
        choices=constants.LANGUAGES,
    )

    programming_language = models.CharField(
        _('Programming Language'),
        max_length=20,
        default='words',
        help_text=_(
            'The primary programming language the project is written in.',
        ),
        choices=constants.PROGRAMMING_LANGUAGES,
        blank=True,
    )
    # A subproject pointed at its main language, so it can be tracked
    main_language_project = models.ForeignKey(
        'self',
        related_name='translations',
        on_delete=models.SET_NULL,
        blank=True,
        null=True,
    )

    has_valid_webhook = models.BooleanField(
        default=False,
        help_text=_('This project has been built with a webhook'),
    )
    has_valid_clone = models.BooleanField(
        default=False,
        help_text=_('This project has been successfully cloned'),
    )

    tags = TaggableManager(blank=True)
    objects = ProjectQuerySet.as_manager()
    all_objects = models.Manager()

    class Meta:
        ordering = ('slug',)
        permissions = (
            # Translators: Permission around whether a user can view the
            # project
            ('view_project', _('View Project')),
        )

    def __str__(self):
        return self.name

    def save(self, *args, **kwargs):  # pylint: disable=arguments-differ
        from readthedocs.projects import tasks
        first_save = self.pk is None
        if not self.slug:
            # Subdomains can't have underscores in them.
            self.slug = slugify(self.name)
            if not self.slug:
                raise Exception(_('Model must have slug'))
        super().save(*args, **kwargs)
        for owner in self.users.all():
            assign('view_project', owner, self)
        try:
            latest = self.versions.filter(slug=LATEST).first()
            default_branch = self.get_default_branch()
            if latest and latest.identifier != default_branch:
                latest.identifier = default_branch
                latest.save()
        except Exception:
            log.exception('Failed to update latest identifier')

        try:
            if not first_save:
                log.info(
                    'Re-symlinking project and subprojects: project=%s',
                    self.slug,
                )
                broadcast(
                    type='app',
                    task=tasks.symlink_project,
                    args=[self.pk],
                )
                log.info(
                    'Re-symlinking superprojects: project=%s',
                    self.slug,
                )
                for relationship in self.superprojects.all():
                    broadcast(
                        type='app',
                        task=tasks.symlink_project,
                        args=[relationship.parent.pk],
                    )

        except Exception:
            log.exception('failed to symlink project')
        try:
            if not first_save:
                broadcast(
                    type='app',
                    task=tasks.update_static_metadata,
                    args=[self.pk],
                )
        except Exception:
            log.exception('failed to update static metadata')
        try:
            branch = self.default_branch or self.vcs_repo().fallback_branch
            if not self.versions.filter(slug=LATEST).exists():
                self.versions.create_latest(identifier=branch)
        except Exception:
            log.exception('Error creating default branches')

    def get_absolute_url(self):
        return reverse('projects_detail', args=[self.slug])

    def get_docs_url(self, version_slug=None, lang_slug=None, private=None):
        """
        Return a URL for the docs.

        Always use http for now, to avoid content warnings.
        """
        return resolve(
            project=self,
            version_slug=version_slug,
            language=lang_slug,
            private=private,
        )

    def get_builds_url(self):
        return reverse(
            'builds_project_list',
            kwargs={
                'project_slug': self.slug,
            },
        )

    def get_canonical_url(self):
        if getattr(settings, 'DONT_HIT_DB', True):
            return api.project(self.pk).canonical_url().get()['url']
        return self.get_docs_url()

    def get_subproject_urls(self):
        """
        List subproject URLs.

        This is used in search result linking
        """
        if getattr(settings, 'DONT_HIT_DB', True):
            return [(proj['slug'], proj['canonical_url']) for proj in
                    (api.project(self.pk).subprojects().get()['subprojects'])]
        return [(proj.child.slug, proj.child.get_docs_url())
                for proj in self.subprojects.all()]

    def get_production_media_path(self, type_, version_slug, include_file=True):
        """
        Used to see if these files exist so we can offer them for download.

        :param type_: Media content type, ie - 'pdf', 'zip'
        :param version_slug: Project version slug for lookup
        :param include_file: Include file name in return
        :type include_file: bool

        :returns: Full path to media file or path
        """
        if getattr(settings, 'DEFAULT_PRIVACY_LEVEL',
                   'public') == 'public' or settings.DEBUG:
            path = os.path.join(
                settings.MEDIA_ROOT,
                type_,
                self.slug,
                version_slug,
            )
        else:
            path = os.path.join(
                settings.PRODUCTION_MEDIA_ARTIFACTS,
                type_,
                self.slug,
                version_slug,
            )
        if include_file:
            path = os.path.join(
                path,
                '{}.{}'.format(self.slug, type_.replace('htmlzip', 'zip')),
            )
        return path

    def get_production_media_url(self, type_, version_slug, full_path=True):
        """Get the URL for downloading a specific media file."""
        try:
            path = reverse(
                'project_download_media',
                kwargs={
                    'project_slug': self.slug,
                    'type_': type_,
                    'version_slug': version_slug,
                },
            )
        except NoReverseMatch:
            return ''
        if full_path:
            path = '//{}{}'.format(settings.PRODUCTION_DOMAIN, path)
        return path

    def subdomain(self):
        """Get project subdomain from resolver."""
        return resolve_domain(self)

    def get_downloads(self):
        downloads = {}
        downloads['htmlzip'] = self.get_production_media_url(
            'htmlzip',
            self.get_default_version(),
        )
        downloads['epub'] = self.get_production_media_url(
            'epub',
            self.get_default_version(),
        )
        downloads['pdf'] = self.get_production_media_url(
            'pdf',
            self.get_default_version(),
        )
        return downloads

    @property
    def clean_repo(self):
        if self.repo.startswith('http://github.com'):
            return self.repo.replace('http://github.com', 'https://github.com')
        return self.repo

    # Doc PATH:
    # MEDIA_ROOT/slug/checkouts/version/<repo>

    @property
    def doc_path(self):
        return os.path.join(settings.DOCROOT, self.slug.replace('_', '-'))

    def checkout_path(self, version=LATEST):
        return os.path.join(self.doc_path, 'checkouts', version)

    @property
    def pip_cache_path(self):
        """Path to pip cache."""
        if getattr(settings, 'GLOBAL_PIP_CACHE', False) and settings.DEBUG:
            return settings.GLOBAL_PIP_CACHE
        return os.path.join(self.doc_path, '.cache', 'pip')

    #
    # Paths for symlinks in project doc_path.
    #
    def translations_symlink_path(self, language=None):
        """Path in the doc_path that we symlink translations."""
        if not language:
            language = self.language
        return os.path.join(self.doc_path, 'translations', language)

    #
    # End symlink paths
    #

    def full_doc_path(self, version=LATEST):
        """The path to the documentation root in the project."""
        doc_base = self.checkout_path(version)
        for possible_path in ['docs', 'doc', 'Doc']:
            if os.path.exists(os.path.join(doc_base, '%s' % possible_path)):
                return os.path.join(doc_base, '%s' % possible_path)
        # No docs directory, docs are at top-level.
        return doc_base

    def artifact_path(self, type_, version=LATEST):
        """The path to the build html docs in the project."""
        return os.path.join(self.doc_path, 'artifacts', version, type_)

    def full_build_path(self, version=LATEST):
        """The path to the build html docs in the project."""
        return os.path.join(self.conf_dir(version), '_build', 'html')

    def full_latex_path(self, version=LATEST):
        """The path to the build LaTeX docs in the project."""
        return os.path.join(self.conf_dir(version), '_build', 'latex')

    def full_epub_path(self, version=LATEST):
        """The path to the build epub docs in the project."""
        return os.path.join(self.conf_dir(version), '_build', 'epub')

    # There is currently no support for building man/dash formats, but we keep
    # the support there for existing projects. They might have already existing
    # legacy builds.

    def full_man_path(self, version=LATEST):
        """The path to the build man docs in the project."""
        return os.path.join(self.conf_dir(version), '_build', 'man')

    def full_dash_path(self, version=LATEST):
        """The path to the build dash docs in the project."""
        return os.path.join(self.conf_dir(version), '_build', 'dash')

    def full_json_path(self, version=LATEST):
        """The path to the build json docs in the project."""
        if 'sphinx' in self.documentation_type:
            return os.path.join(self.conf_dir(version), '_build', 'json')

        if 'mkdocs' in self.documentation_type:
            return os.path.join(self.checkout_path(version), '_build', 'json')

    def full_singlehtml_path(self, version=LATEST):
        """The path to the build singlehtml docs in the project."""
        return os.path.join(self.conf_dir(version), '_build', 'singlehtml')

    def rtd_build_path(self, version=LATEST):
        """The destination path where the built docs are copied."""
        return os.path.join(self.doc_path, 'rtd-builds', version)

    def static_metadata_path(self):
        """The path to the static metadata JSON settings file."""
        return os.path.join(self.doc_path, 'metadata.json')

    def conf_file(self, version=LATEST):
        """Find a ``conf.py`` file in the project checkout."""
        if self.conf_py_file:
            conf_path = os.path.join(
                self.checkout_path(version),
                self.conf_py_file,
            )

            if os.path.exists(conf_path):
                log.info('Inserting conf.py file path from model')
                return conf_path

            log.warning("Conf file specified on model doesn't exist")

        files = self.find('conf.py', version)
        if not files:
            files = self.full_find('conf.py', version)
        if len(files) == 1:
            return files[0]
        for filename in files:
            # When multiples conf.py files, we look up the first one that
            # contains the `doc` word in its path and return this one
            if filename.find('doc', 70) != -1:
                return filename

        # If the project has more than one conf.py file but none of them have
        # the `doc` word in the path, we raise an error informing this to the user
        if len(files) > 1:
            raise ProjectConfigurationError(
                ProjectConfigurationError.MULTIPLE_CONF_FILES,
            )

        raise ProjectConfigurationError(ProjectConfigurationError.NOT_FOUND)

    def conf_dir(self, version=LATEST):
        conf_file = self.conf_file(version)
        if conf_file:
            return os.path.dirname(conf_file)

    @property
    def is_imported(self):
        return bool(self.repo)

    @property
    def has_good_build(self):
        return self.builds.filter(success=True).exists()

    @property
    def has_versions(self):
        return self.versions.exists()

    @property
    def has_aliases(self):
        return self.aliases.exists()

    def has_pdf(self, version_slug=LATEST):
        if not self.enable_pdf_build:
            return False
        return os.path.exists(
            self.get_production_media_path(
                type_='pdf',
                version_slug=version_slug,
            )
        )

    def has_epub(self, version_slug=LATEST):
        if not self.enable_epub_build:
            return False
        return os.path.exists(
            self.get_production_media_path(
                type_='epub',
                version_slug=version_slug,
            )
        )

    def has_htmlzip(self, version_slug=LATEST):
        return os.path.exists(
            self.get_production_media_path(
                type_='htmlzip',
                version_slug=version_slug,
            )
        )

    @property
    def sponsored(self):
        return False

    def vcs_repo(self, version=LATEST, environment=None):
        """
        Return a Backend object for this project able to handle VCS commands.

        :param environment: environment to run the commands
        :type environment: doc_builder.environments.BuildEnvironment
        :param version: version slug for the backend (``LATEST`` by default)
        :type version: str
        """
        # TODO: this seems to be the only method that receives a
        # ``version.slug`` instead of a ``Version`` instance (I prefer an
        # instance here)

        backend = backend_cls.get(self.repo_type)
        if not backend:
            repo = None
        else:
            repo = backend(self, version, environment)
        return repo

    def repo_nonblockinglock(self, version, max_lock_age=None):
        """
        Return a ``NonBlockingLock`` to acquire the lock via context manager.

        :param version: project's version that want to get the lock for.
        :param max_lock_age: time (in seconds) to consider the lock's age is old
            and grab it anyway. It default to the ``container_time_limit`` of
            the project or the default ``DOCKER_LIMITS['time']`` or
            ``REPO_LOCK_SECONDS`` or 30
        """
        if max_lock_age is None:
            max_lock_age = (
                self.container_time_limit or
                getattr(settings, 'DOCKER_LIMITS', {}).get('time') or
                getattr(settings, 'REPO_LOCK_SECONDS', 30)
            )

        return NonBlockingLock(
            project=self,
            version=version,
            max_lock_age=max_lock_age,
        )

    def repo_lock(self, version, timeout=5, polling_interval=5):
        return Lock(self, version, timeout, polling_interval)

    def find(self, filename, version):
        """
        Find files inside the project's ``doc`` path.

        :param filename: Filename to search for in project checkout
        :param version: Version instance to set version checkout path
        """
        matches = []
        for root, __, filenames in os.walk(self.full_doc_path(version)):
            for match in fnmatch.filter(filenames, filename):
                matches.append(os.path.join(root, match))
        return matches

    def full_find(self, filename, version):
        """
        Find files inside a project's checkout path.

        :param filename: Filename to search for in project checkout
        :param version: Version instance to set version checkout path
        """
        matches = []
        for root, __, filenames in os.walk(self.checkout_path(version)):
            for match in fnmatch.filter(filenames, filename):
                matches.append(os.path.join(root, match))
        return matches

    def get_latest_build(self, finished=True):
        """
        Get latest build for project.

        :param finished: Return only builds that are in a finished state
        """
        kwargs = {'type': 'html'}
        if finished:
            kwargs['state'] = 'finished'
        return self.builds.filter(**kwargs).first()

    def api_versions(self):
        from readthedocs.builds.models import APIVersion
        ret = []
        for version_data in api.project(self.pk).active_versions.get()['versions']:
            version = APIVersion(**version_data)
            ret.append(version)
        return sort_version_aware(ret)

    def active_versions(self):
        from readthedocs.builds.models import Version
        versions = Version.objects.public(project=self, only_active=True)
        return (
            versions.filter(built=True, active=True) |
            versions.filter(active=True, uploaded=True)
        )

    def ordered_active_versions(self, user=None):
        from readthedocs.builds.models import Version
        kwargs = {
            'project': self,
            'only_active': True,
        }
        if user:
            kwargs['user'] = user
        versions = Version.objects.public(**kwargs)
        return sort_version_aware(versions)

    def all_active_versions(self):
        """
        Get queryset with all active versions.

        .. note::
            This is a temporary workaround for activate_versions filtering out
            things that were active, but failed to build

        :returns: :py:class:`Version` queryset
        """
        return self.versions.filter(active=True)

    def get_stable_version(self):
        return self.versions.filter(slug=STABLE).first()

    def update_stable_version(self):
        """
        Returns the version that was promoted to be the new stable version.

        Return ``None`` if no update was mode or if there is no version on the
        project that can be considered stable.
        """
        versions = self.versions.all()
        new_stable = determine_stable_version(versions)
        if new_stable:
            current_stable = self.get_stable_version()
            if current_stable:
                identifier_updated = (
                    new_stable.identifier != current_stable.identifier
                )
                if identifier_updated and current_stable.active and current_stable.machine:
                    log.info(
                        'Update stable version: {project}:{version}'.format(
                            project=self.slug,
                            version=new_stable.identifier,
                        ),
                    )
                    current_stable.identifier = new_stable.identifier
                    current_stable.save()
                    return new_stable
            else:
                log.info(
                    'Creating new stable version: {project}:{version}'
                    .format(project=self.slug, version=new_stable.identifier),
                )
                current_stable = self.versions.create_stable(
                    type=new_stable.type,
                    identifier=new_stable.identifier,
                )
                return new_stable

    def versions_from_branch_name(self, branch):
        return (
            self.versions.filter(identifier=branch) |
            self.versions.filter(identifier='remotes/origin/%s' % branch) |
            self.versions.filter(identifier='origin/%s' % branch) |
            self.versions.filter(verbose_name=branch)
        )

    def get_default_version(self):
        """
        Get the default version (slug).

        Returns self.default_version if the version with that slug actually
        exists (is built and published). Otherwise returns 'latest'.
        """
        # latest is a special case where we don't have to check if it exists
        if self.default_version == LATEST:
            return self.default_version
        # check if the default_version exists
        version_qs = self.versions.filter(
            slug=self.default_version,
            active=True,
        )
        if version_qs.exists():
            return self.default_version
        return LATEST

    def get_default_branch(self):
        """Get the version representing 'latest'."""
        if self.default_branch:
            return self.default_branch
        return self.vcs_repo().fallback_branch

    def add_subproject(self, child, alias=None):
        subproject, __ = ProjectRelationship.objects.get_or_create(
            parent=self,
            child=child,
            alias=alias,
        )
        return subproject

    def remove_subproject(self, child):
        ProjectRelationship.objects.filter(parent=self, child=child).delete()

    @property
    def features(self):
        return Feature.objects.for_project(self)

    def has_feature(self, feature_id):
        """
        Does project have existing feature flag.

        If the feature has a historical True value before the feature was added,
        we consider the project to have the flag. This is used for deprecating a
        feature or changing behavior for new projects
        """
        return self.features.filter(feature_id=feature_id).exists()

    def get_feature_value(self, feature, positive, negative):
        """
        Look up project feature, return corresponding value.

        If a project has a feature, return ``positive``, otherwise return
        ``negative``
        """
        return positive if self.has_feature(feature) else negative

    @property
    def show_advertising(self):
        """
        Whether this project is ad-free.

        :returns: ``True`` if advertising should be shown and ``False`` otherwise
        :rtype: bool
        """
        if self.ad_free or self.gold_owners.exists():
            return False

        return True

    @property
    def environment_variables(self):
        """
        Environment variables to build this particular project.

        :returns: dictionary with all the variables {name: value}
        :rtype: dict
        """
        return {
            variable.name: variable.value
            for variable in self.environmentvariable_set.all()
        }


class APIProject(Project):

    """
    Project proxy model for API data deserialization.

    This replaces the pattern where API data was deserialized into a mocked
    :py:class:`Project` object. This pattern was confusing, as it was not explicit
    as to what form of object you were working with -- API backed or database
    backed.

    This model preserves the Project model methods, allowing for overrides on
    model field differences. This model pattern will generally only be used on
    builder instances, where we are interacting solely with API data.
    """

    features = []

    class Meta:
        proxy = True

    def __init__(self, *args, **kwargs):
        self.features = kwargs.pop('features', [])
        environment_variables = kwargs.pop('environment_variables', {})
        ad_free = (not kwargs.pop('show_advertising', True))
        # These fields only exist on the API return, not on the model, so we'll
        # remove them to avoid throwing exceptions due to unexpected fields
        for key in [
                'users',
                'resource_uri',
                'absolute_url',
                'downloads',
                'main_language_project',
                'related_projects']:
            try:
                del kwargs[key]
            except KeyError:
                pass
        super().__init__(*args, **kwargs)

        # Overwrite the database property with the value from the API
        self.ad_free = ad_free
        self._environment_variables = environment_variables

    def save(self, *args, **kwargs):
        return 0

    def has_feature(self, feature_id):
        return feature_id in self.features

    @property
    def show_advertising(self):
        """Whether this project is ad-free (don't access the database)"""
        return not self.ad_free

    @property
    def environment_variables(self):
        return self._environment_variables


@python_2_unicode_compatible
class ImportedFile(models.Model):

    """
    Imported files model.

    This tracks files that are output from documentation builds, useful for
    things like CDN invalidation.
    """

    project = models.ForeignKey(
        'Project',
        verbose_name=_('Project'),
        related_name='imported_files',
    )
    version = models.ForeignKey(
        'builds.Version',
        verbose_name=_('Version'),
        related_name='imported_files',
        null=True,
    )
    name = models.CharField(_('Name'), max_length=255)
    slug = models.SlugField(_('Slug'))
    path = models.CharField(_('Path'), max_length=255)
    md5 = models.CharField(_('MD5 checksum'), max_length=255)
    commit = models.CharField(_('Commit'), max_length=255)
    modified_date = models.DateTimeField(_('Modified date'), auto_now=True)

    def get_absolute_url(self):
        return resolve(
            project=self.project,
            version_slug=self.version.slug,
            filename=self.path,
        )

    def __str__(self):
        return '{}: {}'.format(self.name, self.project)


class Notification(models.Model):
    project = models.ForeignKey(Project, related_name='%(class)s_notifications')
    objects = RelatedProjectQuerySet.as_manager()

    class Meta:
        abstract = True


@python_2_unicode_compatible
class EmailHook(Notification):
    email = models.EmailField()

    def __str__(self):
        return self.email


@python_2_unicode_compatible
class WebHook(Notification):
    url = models.URLField(
        max_length=600,
        blank=True,
        help_text=_('URL to send the webhook to'),
    )

    def __str__(self):
        return self.url


@python_2_unicode_compatible
class Domain(models.Model):

    """A custom domain name for a project."""

    project = models.ForeignKey(Project, related_name='domains')
    domain = models.CharField(
        _('Domain'),
        unique=True,
        max_length=255,
        validators=[validate_domain_name],
    )
    machine = models.BooleanField(
        default=False,
        help_text=_('This Domain was auto-created'),
    )
    cname = models.BooleanField(
        default=False,
        help_text=_('This Domain is a CNAME for the project'),
    )
    canonical = models.BooleanField(
        default=False,
        help_text=_(
            'This Domain is the primary one where the documentation is '
            'served from',
        ),
    )
    https = models.BooleanField(
        _('Use HTTPS'),
        default=False,
        help_text=_('Always use HTTPS for this domain'),
    )
    count = models.IntegerField(
        default=0,
        help_text=_('Number of times this domain has been hit'),
    )

    objects = RelatedProjectQuerySet.as_manager()

    class Meta:
        ordering = ('-canonical', '-machine', 'domain')

    def __str__(self):
        return '{domain} pointed at {project}'.format(
            domain=self.domain,
            project=self.project.name,
        )

    def save(self, *args, **kwargs):  # pylint: disable=arguments-differ
        from readthedocs.projects import tasks
        parsed = urlparse(self.domain)
        if parsed.scheme or parsed.netloc:
            self.domain = parsed.netloc
        else:
            self.domain = parsed.path
<<<<<<< HEAD
        super(Domain, self).save(*args, **kwargs)
        broadcast(type='app', task=tasks.symlink_domain,
                  args=[self.project.pk, self.domain],)

    def delete(self, *args, **kwargs):  # pylint: disable=arguments-differ
        from readthedocs.projects import tasks
        broadcast(type='app', task=tasks.symlink_domain,
                  args=[self.project.pk, self.domain, True],)
        super(Domain, self).delete(*args, **kwargs)
=======
        super().save(*args, **kwargs)
        broadcast(
            type='app',
            task=tasks.symlink_domain,
            args=[self.project.pk, self.pk],
        )

    def delete(self, *args, **kwargs):  # pylint: disable=arguments-differ
        from readthedocs.projects import tasks
        broadcast(
            type='app',
            task=tasks.symlink_domain,
            args=[self.project.pk, self.pk, True],
        )
        super().delete(*args, **kwargs)
>>>>>>> af867c1d


@python_2_unicode_compatible
class Feature(models.Model):

    """
    Project feature flags.

    Features should generally be added here as choices, however features may
    also be added dynamically from a signal in other packages. Features can be
    added by external packages with the use of signals::

        @receiver(pre_init, sender=Feature)
        def add_features(sender, **kwargs):
            sender.FEATURES += (('blah', 'BLAH'),)

    The FeatureForm will grab the updated list on instantiation.
    """

    # Feature constants - this is not a exhaustive list of features, features
    # may be added by other packages
    USE_SPHINX_LATEST = 'use_sphinx_latest'
    USE_SETUPTOOLS_LATEST = 'use_setuptools_latest'
    ALLOW_DEPRECATED_WEBHOOKS = 'allow_deprecated_webhooks'
    PIP_ALWAYS_UPGRADE = 'pip_always_upgrade'
    SKIP_SUBMODULES = 'skip_submodules'
    DONT_OVERWRITE_SPHINX_CONTEXT = 'dont_overwrite_sphinx_context'
    ALLOW_V2_CONFIG_FILE = 'allow_v2_config_file'
    MKDOCS_THEME_RTD = 'mkdocs_theme_rtd'
    API_LARGE_DATA = 'api_large_data'
    DONT_SHALLOW_CLONE = 'dont_shallow_clone'
    USE_TESTING_BUILD_IMAGE = 'use_testing_build_image'

    FEATURES = (
        (USE_SPHINX_LATEST, _('Use latest version of Sphinx')),
        (USE_SETUPTOOLS_LATEST, _('Use latest version of setuptools')),
        (ALLOW_DEPRECATED_WEBHOOKS, _('Allow deprecated webhook views')),
        (PIP_ALWAYS_UPGRADE, _('Always run pip install --upgrade')),
        (SKIP_SUBMODULES, _('Skip git submodule checkout')),
        (
            DONT_OVERWRITE_SPHINX_CONTEXT,
            _(
                'Do not overwrite context vars in conf.py with Read the Docs context',
            ),
        ),
        (
            ALLOW_V2_CONFIG_FILE,
            _(
                'Allow to use the v2 of the configuration file',
            ),
        ),
        (
            MKDOCS_THEME_RTD,
            _('Use Read the Docs theme for MkDocs as default theme')
        ),
        (
            DONT_SHALLOW_CLONE,
            _(
                'Do not shallow clone when cloning git repos',
            ),
        ),
        (
            USE_TESTING_BUILD_IMAGE,
            _(
                'Use Docker image labelled as `testing` to build the docs',
            ),
        ),
        (API_LARGE_DATA, _('Try alternative method of posting large data'))
    )

    projects = models.ManyToManyField(
        Project,
        blank=True,
    )
    # Feature is not implemented as a ChoiceField, as we don't want validation
    # at the database level on this field. Arbitrary values are allowed here.
    feature_id = models.CharField(
        _('Feature identifier'),
        max_length=32,
        unique=True,
    )
    add_date = models.DateTimeField(
        _('Date feature was added'),
        auto_now_add=True,
    )
    default_true = models.BooleanField(
        _('Historical default is True'),
        default=False,
    )

    objects = FeatureQuerySet.as_manager()

    def __str__(self):
        return '{} feature'.format(self.get_feature_display(),)

    def get_feature_display(self):
        """
        Implement display name field for fake ChoiceField.

        Because the field is not a ChoiceField here, we need to manually
        implement this behavior.
        """
        return dict(self.FEATURES).get(self.feature_id, self.feature_id)


@python_2_unicode_compatible
class EnvironmentVariable(TimeStampedModel, models.Model):
    name = models.CharField(
        max_length=128,
        help_text=_('Name of the environment variable'),
    )
    value = models.CharField(
        max_length=256,
        help_text=_('Value of the environment variable'),
    )
    project = models.ForeignKey(
        Project,
        on_delete=models.CASCADE,
        help_text=_('Project where this variable will be used'),
    )

    def __str__(self):
        return self.name

    def save(self, *args, **kwargs):  # pylint: disable=arguments-differ
        self.value = shlex_quote(self.value)
        return super().save(*args, **kwargs)<|MERGE_RESOLUTION|>--- conflicted
+++ resolved
@@ -1195,22 +1195,11 @@
             self.domain = parsed.netloc
         else:
             self.domain = parsed.path
-<<<<<<< HEAD
-        super(Domain, self).save(*args, **kwargs)
-        broadcast(type='app', task=tasks.symlink_domain,
-                  args=[self.project.pk, self.domain],)
-
-    def delete(self, *args, **kwargs):  # pylint: disable=arguments-differ
-        from readthedocs.projects import tasks
-        broadcast(type='app', task=tasks.symlink_domain,
-                  args=[self.project.pk, self.domain, True],)
-        super(Domain, self).delete(*args, **kwargs)
-=======
         super().save(*args, **kwargs)
         broadcast(
             type='app',
             task=tasks.symlink_domain,
-            args=[self.project.pk, self.pk],
+            args=[self.project.pk, self.domain],
         )
 
     def delete(self, *args, **kwargs):  # pylint: disable=arguments-differ
@@ -1218,10 +1207,9 @@
         broadcast(
             type='app',
             task=tasks.symlink_domain,
-            args=[self.project.pk, self.pk, True],
+            args=[self.project.pk, self.domain, True],
         )
         super().delete(*args, **kwargs)
->>>>>>> af867c1d
 
 
 @python_2_unicode_compatible
