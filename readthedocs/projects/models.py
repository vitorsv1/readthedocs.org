--- conflicted
+++ resolved
@@ -1595,6 +1595,7 @@
     DEFAULT_TO_FUZZY_SEARCH = 'default_to_fuzzy_search'
     INDEX_FROM_HTML_FILES = 'index_from_html_files'
     SEARCH_SUBPROJECTS_ON_DEFAULT_VERSION = 'search_subprojects_on_default_version'
+    USE_PAGE_VIEWS_IN_SEARCH_RESULTS = 'use_page_views_in_search_results'
 
     FORCE_SPHINX_FROM_VENV = 'force_sphinx_from_venv'
     LIST_PACKAGES_INSTALLED_ENV = 'list_packages_installed_env'
@@ -1605,12 +1606,8 @@
     DEDUPLICATE_BUILDS = 'deduplicate_builds'
     USE_SPHINX_RTD_EXT_LATEST = 'rtd_sphinx_ext_latest'
     DONT_CREATE_INDEX = 'dont_create_index'
-<<<<<<< HEAD
     USE_NEW_PIP_RESOLVER = 'use_new_pip_resolver'
-    USE_PAGE_VIEWS_IN_SEARCH_RESULTS = 'use_page_views_in_search_results'
-=======
     DONT_INSTALL_LATEST_PIP = 'dont_install_latest_pip'
->>>>>>> 96d1170c
 
     FEATURES = (
         (USE_SPHINX_LATEST, _('Use latest version of Sphinx')),
@@ -1730,6 +1727,10 @@
                 'have the same version as the main project'
             ),
         ),
+        (
+            USE_PAGE_VIEWS_IN_SEARCH_RESULTS,
+            _('Weight the number of page views into search results'),
+        ),
 
         (
             FORCE_SPHINX_FROM_VENV,
@@ -1773,10 +1774,6 @@
         (
             DONT_INSTALL_LATEST_PIP,
             _('Don\'t install the latest version of pip'),
-        ),
-        (
-            USE_PAGE_VIEWS_IN_SEARCH_RESULTS,
-            _('Weight the number of page views into search results'),
         ),
     )
 
