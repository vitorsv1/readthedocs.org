--- conflicted
+++ resolved
@@ -987,77 +987,6 @@
         target = version.project.rtd_build_path(version.slug)
         Syncer.copy(from_path, target, host=hostname)
 
-<<<<<<< HEAD
-    if 'sphinx' in version.project.documentation_type:
-        if search:
-            from_path = version.project.artifact_path(
-                version=version.slug,
-                type_='sphinx_search',
-            )
-            to_path = version.project.get_production_media_path(
-                type_='json',
-                version_slug=version.slug,
-                include_file=False,
-            )
-            Syncer.copy(from_path, to_path, host=hostname)
-
-        if localmedia:
-            from_path = os.path.join(
-                version.project.artifact_path(
-                    version=version.slug,
-                    type_='sphinx_localmedia',
-                ),
-                '{}.zip'.format(version.project.slug),
-            )
-            to_path = version.project.get_production_media_path(
-                type_='htmlzip',
-                version_slug=version.slug,
-                include_file=True,
-            )
-            Syncer.copy(from_path, to_path, host=hostname, is_file=True)
-
-        # Always move PDF's because the return code lies.
-        if pdf:
-            from_path = os.path.join(
-                version.project.artifact_path(
-                    version=version.slug,
-                    type_='sphinx_pdf',
-                ),
-                '{}.pdf'.format(version.project.slug),
-            )
-            to_path = version.project.get_production_media_path(
-                type_='pdf',
-                version_slug=version.slug,
-                include_file=True,
-            )
-            Syncer.copy(from_path, to_path, host=hostname, is_file=True)
-        if epub:
-            from_path = os.path.join(
-                version.project.artifact_path(
-                    version=version.slug,
-                    type_='sphinx_epub',
-                ),
-                '{}.epub'.format(version.project.slug),
-            )
-            to_path = version.project.get_production_media_path(
-                type_='epub',
-                version_slug=version.slug,
-                include_file=True,
-            )
-            Syncer.copy(from_path, to_path, host=hostname, is_file=True)
-
-
-@app.task(queue='web')
-def update_search(version_pk, commit, delete_non_commit_files=True):
-    """
-    Task to update search indexes.
-
-    :param version_pk: Version id to update
-    :param commit: Commit that updated index
-    :param delete_non_commit_files: Delete files not in commit from index
-    """
-    version = Version.objects.get(pk=version_pk)
-=======
     if search:
         from_path = version.project.artifact_path(
             version=version.slug,
@@ -1069,7 +998,6 @@
             include_file=False,
         )
         Syncer.copy(from_path, to_path, host=hostname)
->>>>>>> 2bf6e994
 
     if localmedia:
         from_path = version.project.artifact_path(
