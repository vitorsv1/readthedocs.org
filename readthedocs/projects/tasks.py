--- conflicted
+++ resolved
@@ -1916,7 +1916,12 @@
             for relation in remote_repository_relations:
                 service = service_class(relation.user, relation.account)
                 # Send status report using the API.
-                success = service.send_build_status(build, commit, status)
+                success = service.send_build_status(
+                build=build,
+                commit=commit,
+                state=status,
+                link_to_build=link_to_build,
+            )
 
                 if success:
                     log.info(
@@ -1935,7 +1940,6 @@
                 'Project does not have a RemoteRepository. project=%s',
                 build.project.slug,
             )
-<<<<<<< HEAD
             # Try to send build status for projects with no RemoteRepository
             for user in users:
                 services = service_class.for_user(user)
@@ -1943,37 +1947,6 @@
                 # to send successful build status
                 for service in services:
                     success = service.send_build_status(build, commit, status)
-=======
-
-        if service is not None:
-            # Send status report using the API.
-            success = service.send_build_status(
-                build=build,
-                commit=commit,
-                state=status,
-                link_to_build=link_to_build,
-            )
-
-        if success:
-            log.info(
-                'Build status report sent correctly. project=%s build=%s status=%s commit=%s',
-                build.project.slug,
-                build.pk,
-                status,
-                commit,
-            )
-            return True
-
-        # Try using any of the users' maintainer accounts
-        # Try to loop through all project users to get their social accounts
-        users = build.project.users.all()
-        for user in users:
-            user_accounts = service_class.for_user(user)
-            # Try to loop through users all social accounts to send a successful request
-            for account in user_accounts:
-                if account.provider_name == provider_name:
-                    success = account.send_build_status(build, commit, status)
->>>>>>> f5390f35
                     if success:
                         log.info(
                             'Build status report sent correctly using an user account. '
