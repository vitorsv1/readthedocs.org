--- conflicted
+++ resolved
@@ -10,12 +10,11 @@
 from django.http import (
     Http404,
     HttpResponseBadRequest,
-    HttpResponseNotAllowed,
     HttpResponseRedirect,
     StreamingHttpResponse,
 )
 from django.middleware.csrf import get_token
-from django.shortcuts import get_object_or_404, render
+from django.shortcuts import get_object_or_404
 from django.urls import reverse
 from django.utils import timezone
 from django.utils.safestring import mark_safe
@@ -40,10 +39,7 @@
     Version,
     VersionAutomationRule,
 )
-from readthedocs.core.mixins import (
-    ListViewWithForm,
-    PrivateViewMixin,
-)
+from readthedocs.core.mixins import ListViewWithForm, PrivateViewMixin
 from readthedocs.core.utils import trigger_build
 from readthedocs.core.utils.extend import SettingsOverrideObject
 from readthedocs.integrations.models import HttpExchange, Integration
@@ -72,7 +68,6 @@
     Domain,
     EmailHook,
     EnvironmentVariable,
-    Feature,
     Project,
     ProjectRelationship,
     WebHook,
@@ -1129,11 +1124,10 @@
             return context
 
         # Count of views for top pages over the month
-<<<<<<< HEAD
-        top_pages = PageView.top_viewed_pages(project.slug)
-=======
-        top_pages = PageView.top_viewed_pages(project, limit=25)
->>>>>>> 2aa332be
+        top_pages = PageView.top_viewed_pages(
+            project_slug=project.slug,
+            limit=25,
+        )
         top_viewed_pages = list(zip(
             top_pages['pages'],
             top_pages['view_counts']
