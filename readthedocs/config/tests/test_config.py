--- conflicted
+++ resolved
@@ -1284,7 +1284,6 @@
             build.validate()
         assert excinfo.value.key == 'python.install'
 
-<<<<<<< HEAD
     def test_python_install_extra_requirements_and_pip(self, tmpdir):
         build = self.get_build_config(
             {
@@ -1298,21 +1297,11 @@
             },
             source_file=str(tmpdir.join('readthedocs.yml')),
         )
-=======
-    def test_python_extra_requirements_and_pip(self):
-        build = self.get_build_config({
-            'python': {
-                'install': 'pip',
-                'extra_requirements': ['docs', 'tests'],
-            },
-        })
->>>>>>> 92563dfb
         build.validate()
         install = build.python.install
         assert len(install) == 1
         assert install[0].extra_requirements == ['docs', 'tests']
 
-<<<<<<< HEAD
     def test_python_install_extra_requirements_and_setuptools(self, tmpdir):
         build = self.get_build_config(
             {
@@ -1326,25 +1315,6 @@
             },
             source_file=str(tmpdir.join('readthedocs.yml')),
         )
-=======
-    def test_python_extra_requirements_not_install(self):
-        build = self.get_build_config({
-            'python': {
-                'extra_requirements': ['docs', 'tests'],
-            },
-        })
-        with raises(InvalidConfig) as excinfo:
-            build.validate()
-        assert excinfo.value.key == 'python.extra_requirements'
-
-    def test_python_extra_requirements_and_setup(self):
-        build = self.get_build_config({
-            'python': {
-                'install': 'setup.py',
-                'extra_requirements': ['docs', 'tests'],
-            },
-        })
->>>>>>> 92563dfb
         with raises(InvalidConfig) as excinfo:
             build.validate()
         assert excinfo.value.key == 'python.install.0.extra_requirements'
@@ -1907,7 +1877,6 @@
         assert build.submodules.exclude == []
         assert build.submodules.recursive is False
 
-<<<<<<< HEAD
     @pytest.mark.parametrize('value,key', [
         ({'typo': 'something'}, 'typo'),
         (
@@ -1942,30 +1911,6 @@
             'python.install.1.invalid'
         )
     ])
-=======
-    @pytest.mark.parametrize(
-        'value,key', [
-            ({'typo': 'something'}, 'typo'),
-            (
-                {
-                    'pyton': {
-                        'version': 'another typo',
-                    },
-                },
-                'pyton.version',
-            ),
-            (
-                {
-                    'build': {
-                        'image': 'latest',
-                        'extra': 'key',
-                    },
-                },
-                'build.extra',
-            ),
-        ],
-    )
->>>>>>> 92563dfb
     def test_strict_validation(self, value, key):
         build = self.get_build_config(value)
         with raises(InvalidConfig) as excinfo:
