--- conflicted
+++ resolved
@@ -24,10 +24,6 @@
     TranslationForm,
     UpdateProjectForm,
     WebHookForm,
-<<<<<<< HEAD
-    EmailHookForm,
-=======
->>>>>>> 5f783378
 )
 from readthedocs.projects.models import EnvironmentVariable, Project
 
