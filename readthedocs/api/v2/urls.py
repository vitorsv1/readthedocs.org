"""Define routes between URL paths and views/endpoints."""

from django.conf import settings
from django.conf.urls import include, url
from rest_framework import routers

from readthedocs.api.v2.views import (
    core_views,
    footer_views,
    integrations,
    task_views,
)
from readthedocs.constants import pattern_opts
<<<<<<< HEAD
from readthedocs.gold.views import StripeEventView
from readthedocs.sphinx_domains.api import SphinxDomainAPIView
=======
>>>>>>> ea83c242

from .views.model_views import (
    BuildCommandViewSet,
    BuildViewSet,
    DomainViewSet,
    ProjectViewSet,
    RemoteOrganizationViewSet,
    RemoteRepositoryViewSet,
    SocialAccountViewSet,
    VersionViewSet,
)


router = routers.DefaultRouter()
router.register(r'build', BuildViewSet, basename='build')
router.register(r'command', BuildCommandViewSet, basename='buildcommandresult')
router.register(r'version', VersionViewSet, basename='version')
router.register(r'project', ProjectViewSet, basename='project')
router.register(r'domain', DomainViewSet, basename='domain')
router.register(
    r'remote/org',
    RemoteOrganizationViewSet,
    basename='remoteorganization',
)
router.register(
    r'remote/repo',
    RemoteRepositoryViewSet,
    basename='remoterepository',
)
router.register(
    r'remote/account',
    SocialAccountViewSet,
    basename='remoteaccount',
)

urlpatterns = [
    url(r'^', include(router.urls)),
]

function_urls = [
    url(r'docurl/', core_views.docurl, name='docurl'),
    url(r'footer_html/', footer_views.FooterHTML.as_view(), name='footer_html'),
]

task_urls = [
    url(
        r'jobs/status/(?P<task_id>[^/]+)/',
        task_views.job_status,
        name='api_job_status',
    ),
    url(
        r'jobs/sync-remote-repositories/',
        task_views.sync_remote_repositories,
        name='api_sync_remote_repositories',
    ),
]

integration_urls = [
    url(
        r'webhook/github/(?P<project_slug>{project_slug})/$'.format(
            **pattern_opts
        ),
        integrations.GitHubWebhookView.as_view(),
        name='api_webhook_github',
    ),
    url(
        r'webhook/gitlab/(?P<project_slug>{project_slug})/$'.format(
            **pattern_opts
        ),
        integrations.GitLabWebhookView.as_view(),
        name='api_webhook_gitlab',
    ),
    url(
        r'webhook/bitbucket/(?P<project_slug>{project_slug})/$'.format(
            **pattern_opts
        ),
        integrations.BitbucketWebhookView.as_view(),
        name='api_webhook_bitbucket',
    ),
    url(
        r'webhook/generic/(?P<project_slug>{project_slug})/$'.format(
            **pattern_opts
        ),
        integrations.APIWebhookView.as_view(),
        name='api_webhook_generic',
    ),
    url(
        (
            r'webhook/(?P<project_slug>{project_slug})/'
            r'(?P<integration_pk>{integer_pk})/$'.format(**pattern_opts)
        ),
        integrations.WebhookView.as_view(),
        name='api_webhook',
    ),
]

urlpatterns += function_urls
urlpatterns += task_urls
urlpatterns += integration_urls
urlpatterns += [
    url(r'^webhook/stripe/', StripeEventView.as_view(), name='api_stripe'),
]

if 'readthedocsext.donate' in settings.INSTALLED_APPS:
    # pylint: disable=import-error
    from readthedocsext.donate.restapi.urls import (
        urlpatterns as sustainability_urls,
    )

    urlpatterns += [
        url(r'^sustainability/', include(sustainability_urls)),
    ]<|MERGE_RESOLUTION|>--- conflicted
+++ resolved
@@ -11,11 +11,7 @@
     task_views,
 )
 from readthedocs.constants import pattern_opts
-<<<<<<< HEAD
 from readthedocs.gold.views import StripeEventView
-from readthedocs.sphinx_domains.api import SphinxDomainAPIView
-=======
->>>>>>> ea83c242
 
 from .views.model_views import (
     BuildCommandViewSet,
