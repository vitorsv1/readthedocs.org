# Copied from .org

import os

import django_dynamic_fixture as fixture
import mock
from django.conf import settings
from django.core.files.storage import Storage
from django.http import HttpResponse
from django.test.utils import override_settings
from django.urls import reverse

from readthedocs.builds.constants import EXTERNAL, INTERNAL
from readthedocs.builds.models import Version
from readthedocs.projects import constants
from readthedocs.projects.models import Project

from .base import BaseDocServing


@override_settings(PYTHON_MEDIA=False)
class TestFullDocServing(BaseDocServing):
    # Test the full range of possible doc URL's

    def test_subproject_serving(self):
        url = '/projects/subproject/en/latest/awesome.html'
        host = 'project.dev.readthedocs.io'
        resp = self.client.get(url, HTTP_HOST=host)
        self.assertEqual(
            resp['x-accel-redirect'], '/proxito/html/subproject/latest/awesome.html',
        )

    def test_subproject_single_version(self):
        self.subproject.single_version = True
        self.subproject.save()
        url = '/projects/subproject/awesome.html'
        host = 'project.dev.readthedocs.io'
        resp = self.client.get(url, HTTP_HOST=host)
        self.assertEqual(
            resp['x-accel-redirect'], '/proxito/html/subproject/latest/awesome.html',
        )

    def test_subproject_translation_serving(self):
        url = '/projects/subproject/es/latest/awesome.html'
        host = 'project.dev.readthedocs.io'
        resp = self.client.get(url, HTTP_HOST=host)
        self.assertEqual(
            resp['x-accel-redirect'], '/proxito/html/subproject-translation/latest/awesome.html',
        )

    def test_subproject_alias_serving(self):
        url = '/projects/this-is-an-alias/en/latest/awesome.html'
        host = 'project.dev.readthedocs.io'
        resp = self.client.get(url, HTTP_HOST=host)
        self.assertEqual(
            resp['x-accel-redirect'], '/proxito/html/subproject-alias/latest/awesome.html',
        )

    def test_translation_serving(self):
        url = '/es/latest/awesome.html'
        host = 'project.dev.readthedocs.io'
        resp = self.client.get(url, HTTP_HOST=host)
        self.assertEqual(
            resp['x-accel-redirect'], '/proxito/html/translation/latest/awesome.html',
        )

    def test_normal_serving(self):
        url = '/en/latest/awesome.html'
        host = 'project.dev.readthedocs.io'
        resp = self.client.get(url, HTTP_HOST=host)
        self.assertEqual(
            resp['x-accel-redirect'], '/proxito/html/project/latest/awesome.html',
        )

    def test_single_version_serving(self):
        self.project.single_version = True
        self.project.save()
        url = '/awesome.html'
        host = 'project.dev.readthedocs.io'
        resp = self.client.get(url, HTTP_HOST=host)
        self.assertEqual(
            resp['x-accel-redirect'], '/proxito/html/project/latest/awesome.html',
        )

    def test_single_version_serving_looks_like_normal(self):
        self.project.single_version = True
        self.project.save()
        url = '/en/stable/awesome.html'
        host = 'project.dev.readthedocs.io'
        resp = self.client.get(url, HTTP_HOST=host)
        self.assertEqual(
            resp['x-accel-redirect'], '/proxito/html/project/latest/en/stable/awesome.html',
        )

        # Invalid tests

    def test_invalid_language_for_project_with_versions(self):
        url = '/foo/latest/awesome.html'
        host = 'project.dev.readthedocs.io'
        resp = self.client.get(url, HTTP_HOST=host)
        self.assertEqual(resp.status_code, 404)

    def test_invalid_translation_for_project_with_versions(self):
        url = '/cs/latest/awesome.html'
        host = 'project.dev.readthedocs.io'
        resp = self.client.get(url, HTTP_HOST=host)
        self.assertEqual(resp.status_code, 404)

    def test_invalid_subproject(self):
        url = '/projects/doesnt-exist/foo.html'
        host = 'project.dev.readthedocs.io'
        resp = self.client.get(url, HTTP_HOST=host)
        self.assertEqual(resp.status_code, 404)

    # https://github.com/readthedocs/readthedocs.org/pull/6226/files/596aa85a4886407f0eb65233ebf9c38ee3e8d485#r332445803
    def test_valid_project_as_invalid_subproject(self):
        url = '/projects/translation/es/latest/foo.html'
        host = 'project.dev.readthedocs.io'
        resp = self.client.get(url, HTTP_HOST=host)
        self.assertEqual(resp.status_code, 404)


class TestDocServingBackends(BaseDocServing):
    # Test that nginx and python backends both work

    @override_settings(PYTHON_MEDIA=True)
    def test_python_media_serving(self):
        with mock.patch(
                'readthedocs.proxito.views.serve', return_value=HttpResponse()) as serve_mock:
            url = '/en/latest/awesome.html'
            host = 'project.dev.readthedocs.io'
            self.client.get(url, HTTP_HOST=host)
            serve_mock.assert_called_with(
                mock.ANY,
                'html/project/latest/awesome.html',
                os.path.join(settings.SITE_ROOT, 'media'),
            )

    @override_settings(PYTHON_MEDIA=False)
    def test_nginx_media_serving(self):
        resp = self.client.get('/en/latest/awesome.html', HTTP_HOST='project.dev.readthedocs.io')
        self.assertEqual(resp.status_code, 200)
        self.assertEqual(
            resp['x-accel-redirect'], '/proxito/html/project/latest/awesome.html',
        )

    @override_settings(PYTHON_MEDIA=False)
    def test_project_nginx_serving_unicode_filename(self):
        resp = self.client.get('/en/latest/úñíčódé.html', HTTP_HOST='project.dev.readthedocs.io')
        self.assertEqual(resp.status_code, 200)
        self.assertEqual(
            resp['x-accel-redirect'],
            '/proxito/html/project/latest/%C3%BA%C3%B1%C3%AD%C4%8D%C3%B3d%C3%A9.html',
        )


@override_settings(
    PYTHON_MEDIA=False,
    PUBLIC_DOMAIN='readthedocs.io',
)
class TestAdditionalDocViews(BaseDocServing):
    # Test that robots.txt and sitemap.xml work

    def test_default_robots_txt(self):
        self.project.versions.update(active=True, built=True)
        response = self.client.get(
            reverse('robots_txt'),
            HTTP_HOST='project.readthedocs.io',
        )
        self.assertEqual(response.status_code, 200)
        self.assertEqual(
            response.content,
            b'User-agent: *\nAllow: /\nSitemap: https://project.readthedocs.io/sitemap.xml\n'
        )

    @mock.patch('readthedocs.proxito.views.get_storage_class')
    def test_custom_robots_txt(self, storage_mock):
        self.project.versions.update(active=True, built=True)
        storage_mock()().exists.return_value = True
        response = self.client.get(
            reverse('robots_txt'),
            HTTP_HOST='project.readthedocs.io',
        )
        self.assertEqual(
            response['x-accel-redirect'], '/proxito/html/project/latest/robots.txt',
        )

    @mock.patch('readthedocs.proxito.views.get_storage_class')
    def test_directory_indexes(self, storage_mock):
        self.project.versions.update(active=True, built=True)
        storage_mock()().exists.return_value = True
        storage_mock()().open().read.return_value = 'foo'
<<<<<<< HEAD
=======
        # Confirm we've serving from storage for the `index-exists/index.html` file
>>>>>>> c9e9070a
        response = self.client.get(
            reverse('serve_error_404', kwargs={'proxito_path': '/en/latest/index-exists'}),
            HTTP_HOST='project.readthedocs.io',
        )
        self.assertEqual(
            response.content, b'foo'
        )
        self.assertEqual(
            response.status_code, 200
        )

    @mock.patch('readthedocs.proxito.views.get_storage_class')
    def test_404_storage_serves_404(self, storage_mock):
        self.project.versions.update(active=True, built=True)

        storage_mock()().exists.side_effect = [False, False, True]
        response = self.client.get(
<<<<<<< HEAD
            reverse('serve_error_404', kwargs={'proxito_path': '/en/fancy-version/index-exists'}),
=======
            reverse('serve_error_404', kwargs={'proxito_path': '/en/fancy-version/not-found'}),
>>>>>>> c9e9070a
            HTTP_HOST='project.readthedocs.io',
        )
        storage_mock()().exists.assert_has_calls(
            [
<<<<<<< HEAD
                mock.call('html/project/fancy-version/index-exists/index.html'),
                mock.call('html/project/fancy-version/index-exists/README.html'),
=======
                mock.call('html/project/fancy-version/not-found/index.html'),
                mock.call('html/project/fancy-version/not-found/README.html'),
>>>>>>> c9e9070a
                mock.call('html/project/fancy-version/404.html'),
            ]
        )
        self.assertEqual(
            response.status_code, 404
        )

    @mock.patch('readthedocs.proxito.views.get_storage_class')
    def test_404_storage_paths_checked(self, storage_mock):
        self.project.versions.update(active=True, built=True)
        storage_mock()().exists.return_value = False
        self.client.get(
<<<<<<< HEAD
            reverse('serve_error_404', kwargs={'proxito_path': '/en/fancy-version/index-exists'}),
=======
            reverse('serve_error_404', kwargs={'proxito_path': '/en/fancy-version/not-found'}),
>>>>>>> c9e9070a
            HTTP_HOST='project.readthedocs.io',
        )
        storage_mock()().exists.assert_has_calls(
            [
<<<<<<< HEAD
                mock.call('html/project/fancy-version/index-exists/index.html'),
                mock.call('html/project/fancy-version/index-exists/README.html'),
=======
                mock.call('html/project/fancy-version/not-found/index.html'),
                mock.call('html/project/fancy-version/not-found/README.html'),
>>>>>>> c9e9070a
                mock.call('html/project/fancy-version/404.html'),
                mock.call('html/project/fancy-version/404/index.html'),
                mock.call('html/project/latest/404.html'),
                mock.call('html/project/latest/404/index.html')
            ]
        )

    def test_sitemap_xml(self):
        self.project.versions.update(active=True)
        private_version = fixture.get(
            Version,
            privacy_level=constants.PRIVATE,
            project=self.project,
        )
        not_translated_public_version = fixture.get(
            Version,
            identifier='not-translated-version',
            verbose_name='not-translated-version',
            slug='not-translated-version',
            privacy_level=constants.PUBLIC,
            project=self.project,
            active=True
        )
        stable_version = fixture.get(
            Version,
            identifier='stable',
            verbose_name='stable',
            slug='stable',
            privacy_level=constants.PUBLIC,
            project=self.project,
            active=True
        )
        # This is a EXTERNAL Version
        external_version = fixture.get(
            Version,
            identifier='pr-version',
            verbose_name='pr-version',
            slug='pr-9999',
            project=self.project,
            active=True,
            type=EXTERNAL
        )
        # This also creates a Version `latest` Automatically for this project
        translation = fixture.get(
            Project,
            main_language_project=self.project,
            language='translation-es'
        )
        # sitemap hreflang should follow correct format.
        # ref: https://en.wikipedia.org/wiki/Hreflang#Common_Mistakes
        hreflang_test_translation_project = fixture.get(
            Project,
            main_language_project=self.project,
            language='zh_CN'
        )
        response = self.client.get(
            reverse('sitemap_xml'),
            HTTP_HOST='project.readthedocs.io',
        )
        self.assertEqual(response.status_code, 200)
        self.assertEqual(response['Content-Type'], 'application/xml')
        for version in self.project.versions(manager=INTERNAL).filter(privacy_level=constants.PUBLIC):
            self.assertContains(
                response,
                self.project.get_docs_url(
                    version_slug=version.slug,
                    lang_slug=self.project.language,
                    private=False,
                ),
            )

        # PRIVATE version should not appear here
        self.assertNotContains(
            response,
            self.project.get_docs_url(
                version_slug=private_version.slug,
                lang_slug=self.project.language,
                private=True,
            ),
        )
        # The `translation` project doesn't have a version named `not-translated-version`
        # so, the sitemap should not have a doc url for
        # `not-translated-version` with `translation-es` language.
        # ie: http://project.readthedocs.io/translation-es/not-translated-version/
        self.assertNotContains(
            response,
            self.project.get_docs_url(
                version_slug=not_translated_public_version.slug,
                lang_slug=translation.language,
                private=False,
            ),
        )
        # hreflang should use hyphen instead of underscore
        # in language and country value. (zh_CN should be zh-CN)
        self.assertContains(response, 'zh-CN')

        # External Versions should not be in the sitemap_xml.
        self.assertNotContains(
            response,
            self.project.get_docs_url(
                version_slug=external_version.slug,
                lang_slug=self.project.language,
                private=True,
            ),
        )

        # Check if STABLE version has 'priority of 1 and changefreq of weekly.
        self.assertEqual(
            response.context['versions'][0]['loc'],
            self.project.get_docs_url(
                version_slug=stable_version.slug,
                lang_slug=self.project.language,
                private=False,
            ),)
        self.assertEqual(response.context['versions'][0]['priority'], 1)
        self.assertEqual(response.context['versions'][0]['changefreq'], 'weekly')

        # Check if LATEST version has priority of 0.9 and changefreq of daily.
        self.assertEqual(
            response.context['versions'][1]['loc'],
            self.project.get_docs_url(
                version_slug='latest',
                lang_slug=self.project.language,
                private=False,
            ),)
        self.assertEqual(response.context['versions'][1]['priority'], 0.9)
        self.assertEqual(response.context['versions'][1]['changefreq'], 'daily')<|MERGE_RESOLUTION|>--- conflicted
+++ resolved
@@ -190,10 +190,7 @@
         self.project.versions.update(active=True, built=True)
         storage_mock()().exists.return_value = True
         storage_mock()().open().read.return_value = 'foo'
-<<<<<<< HEAD
-=======
         # Confirm we've serving from storage for the `index-exists/index.html` file
->>>>>>> c9e9070a
         response = self.client.get(
             reverse('serve_error_404', kwargs={'proxito_path': '/en/latest/index-exists'}),
             HTTP_HOST='project.readthedocs.io',
@@ -211,22 +208,13 @@
 
         storage_mock()().exists.side_effect = [False, False, True]
         response = self.client.get(
-<<<<<<< HEAD
-            reverse('serve_error_404', kwargs={'proxito_path': '/en/fancy-version/index-exists'}),
-=======
             reverse('serve_error_404', kwargs={'proxito_path': '/en/fancy-version/not-found'}),
->>>>>>> c9e9070a
             HTTP_HOST='project.readthedocs.io',
         )
         storage_mock()().exists.assert_has_calls(
             [
-<<<<<<< HEAD
-                mock.call('html/project/fancy-version/index-exists/index.html'),
-                mock.call('html/project/fancy-version/index-exists/README.html'),
-=======
                 mock.call('html/project/fancy-version/not-found/index.html'),
                 mock.call('html/project/fancy-version/not-found/README.html'),
->>>>>>> c9e9070a
                 mock.call('html/project/fancy-version/404.html'),
             ]
         )
@@ -239,22 +227,13 @@
         self.project.versions.update(active=True, built=True)
         storage_mock()().exists.return_value = False
         self.client.get(
-<<<<<<< HEAD
-            reverse('serve_error_404', kwargs={'proxito_path': '/en/fancy-version/index-exists'}),
-=======
             reverse('serve_error_404', kwargs={'proxito_path': '/en/fancy-version/not-found'}),
->>>>>>> c9e9070a
             HTTP_HOST='project.readthedocs.io',
         )
         storage_mock()().exists.assert_has_calls(
             [
-<<<<<<< HEAD
-                mock.call('html/project/fancy-version/index-exists/index.html'),
-                mock.call('html/project/fancy-version/index-exists/README.html'),
-=======
                 mock.call('html/project/fancy-version/not-found/index.html'),
                 mock.call('html/project/fancy-version/not-found/README.html'),
->>>>>>> c9e9070a
                 mock.call('html/project/fancy-version/404.html'),
                 mock.call('html/project/fancy-version/404/index.html'),
                 mock.call('html/project/latest/404.html'),
