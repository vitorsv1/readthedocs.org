--- conflicted
+++ resolved
@@ -1,6 +1,11 @@
-# -*- coding: utf-8 -*-
-
 """Views pertaining to builds."""
+
+from __future__ import (
+    absolute_import,
+    division,
+    print_function,
+    unicode_literals,
+)
 
 import json
 import logging
@@ -15,7 +20,6 @@
 from readthedocs.projects import constants
 from readthedocs.projects.models import Feature, Project
 from readthedocs.projects.tasks import sync_repository_task
-
 
 log = logging.getLogger(__name__)
 
@@ -43,14 +47,13 @@
     version = project.versions.filter(active=True, slug=slug).first()
     if version and slug not in already_built:
         log.info(
-            '(Version build) Building %s:%s',
-            project.slug,
-            version.slug,
+            "(Version build) Building %s:%s",
+            project.slug, version.slug,
         )
         trigger_build(project=project, version=version, force=True)
         return slug
 
-    log.info('(Version build) Not Building %s', slug)
+    log.info("(Version build) Not Building %s", slug)
     return None
 
 
@@ -67,11 +70,8 @@
     for branch in branch_list:
         versions = project.versions_from_branch_name(branch)
         for version in versions:
-            log.info(
-                '(Branch Build) Processing %s:%s',
-                project.slug,
-                version.slug,
-            )
+            log.info("(Branch Build) Processing %s:%s",
+                     project.slug, version.slug)
             ret = _build_version(project, version.slug, already_built=to_build)
             if ret:
                 to_build.add(ret)
@@ -95,7 +95,9 @@
     try:
         version_identifier = project.get_default_branch()
         version = (
-            project.versions.filter(identifier=version_identifier).first()
+            project.versions
+            .filter(identifier=version_identifier)
+            .first()
         )
         if not version:
             log.info('Unable to sync from %s version', version_identifier)
@@ -118,13 +120,10 @@
 
 
 def log_info(project, msg):
-    log.info(
-        constants.LOG_TEMPLATE.format(
-            project=project,
-            version='',
-            msg=msg,
-        )
-    )
+    log.info(constants.LOG_TEMPLATE
+             .format(project=project,
+                     version='',
+                     msg=msg))
 
 
 def _build_url(url, projects, branches):
@@ -134,7 +133,7 @@
     Check each of the ``branches`` to see if they are active and should be
     built.
     """
-    ret = ''
+    ret = ""
     all_built = {}
     all_not_building = {}
 
@@ -157,19 +156,15 @@
 
     for project_slug, built in list(all_built.items()):
         if built:
-            msg = '(URL Build) Build Started: {} [{}]'.format(
-                url,
-                ' '.join(built),
-            )
+            msg = '(URL Build) Build Started: %s [%s]' % (
+                url, ' '.join(built))
             log_info(project_slug, msg=msg)
             ret += msg
 
     for project_slug, not_building in list(all_not_building.items()):
         if not_building:
-            msg = '(URL Build) Not Building: {} [{}]'.format(
-                url,
-                ' '.join(not_building),
-            )
+            msg = '(URL Build) Not Building: %s [%s]' % (
+                url, ' '.join(not_building))
             log_info(project_slug, msg=msg)
             ret += msg
 
@@ -203,8 +198,7 @@
             else:
                 data = json.loads(request.body)
             http_url = data['repository']['url']
-            http_search_url = http_url.replace('http://',
-                                               '').replace('https://', '')
+            http_search_url = http_url.replace('http://', '').replace('https://', '')
             ssh_url = data['repository']['ssh_url']
             ssh_search_url = ssh_url.replace('git@', '').replace('.git', '')
             branches = [data['ref'].replace('refs/heads/', '')]
@@ -217,14 +211,14 @@
                 log.info(
                     'GitHub webhook search: url=%s branches=%s',
                     http_search_url,
-                    branches,
+                    branches
                 )
             ssh_projects = get_project_from_url(ssh_search_url)
             if ssh_projects:
                 log.info(
                     'GitHub webhook search: url=%s branches=%s',
                     ssh_search_url,
-                    branches,
+                    branches
                 )
             projects = repo_projects | ssh_projects
             return _build_url(http_search_url, projects, branches)
@@ -299,26 +293,24 @@
             else:
                 data = json.loads(request.body)
 
-            version = 2 if request.META.get(
-                'HTTP_USER_AGENT'
-            ) == 'Bitbucket-Webhooks/2.0' else 1
+            version = 2 if request.META.get('HTTP_USER_AGENT') == 'Bitbucket-Webhooks/2.0' else 1
             if version == 1:
-                branches = [
-                    commit.get('branch', '') for commit in data['commits']
-                ]
+                branches = [commit.get('branch', '')
+                            for commit in data['commits']]
                 repository = data['repository']
                 if not repository['absolute_url']:
                     return HttpResponse('Invalid request', status=400)
-                search_url = 'bitbucket.org{}'.format(
-                    repository['absolute_url'].rstrip('/'),
+                search_url = 'bitbucket.org{0}'.format(
+                    repository['absolute_url'].rstrip('/')
                 )
             elif version == 2:
                 changes = data['push']['changes']
-                branches = [change['new']['name'] for change in changes]
+                branches = [change['new']['name']
+                            for change in changes]
                 if not data['repository']['full_name']:
                     return HttpResponse('Invalid request', status=400)
-                search_url = 'bitbucket.org/{}'.format(
-                    data['repository']['full_name'],
+                search_url = 'bitbucket.org/{0}'.format(
+                    data['repository']['full_name']
                 )
         except (TypeError, ValueError, KeyError):
             log.exception('Invalid Bitbucket webhook payload')
@@ -366,12 +358,10 @@
             project = Project.objects.get(slug=project_id_or_slug)
         except (Project.DoesNotExist, ValueError):
             log.exception(
-                '(Incoming Generic Build) Repo not found:  %s',
-                project_id_or_slug,
-            )
+                "(Incoming Generic Build) Repo not found:  %s",
+                project_id_or_slug)
             return HttpResponseNotFound(
-                'Repo not found: %s' % project_id_or_slug,
-            )
+                'Repo not found: %s' % project_id_or_slug)
     # This endpoint doesn't require authorization, we shouldn't allow builds to
     # be triggered from this any longer. Deprecation plan is to selectively
     # allow access to this endpoint for now.
@@ -380,15 +370,11 @@
     if request.method == 'POST':
         slug = request.POST.get('version_slug', project.default_version)
         log.info(
-<<<<<<< HEAD
-            '(Incoming Generic Build) %s [%s]',
-=======
             "(Incoming Generic Build) %s [%s]",
->>>>>>> 28845c75
             project.slug,
             slug,
         )
         _build_version(project, slug)
     else:
-        return HttpResponse('You must POST to this resource.')
+        return HttpResponse("You must POST to this resource.")
     return redirect('builds_project_list', project.slug)