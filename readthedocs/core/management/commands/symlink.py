"""Update symlinks for projects"""

from __future__ import absolute_import
import logging

from django.core.management.base import BaseCommand

from readthedocs.projects import tasks

from readthedocs.projects.models import Project

log = logging.getLogger(__name__)


class Command(BaseCommand):

    help = __doc__

    def add_arguments(self, parser):
        parser.add_argument('projects', nargs='+', type=str)

    def handle(self, *args, **options):
        projects = options['projects']
        if 'all' in projects:
            pks = Project.objects.values_list('pk', flat=True)
        else:
            pks = Project.objects.filter(slug__in=projects).values_list('pk', flat=True)
        for proj in pks:
<<<<<<< HEAD
            tasks.symlink_project(project_pk=proj)
=======
            try:
                tasks.symlink_project(project_pk=proj)
            except Exception:
                log.exception('Failed symlink management command')
>>>>>>> 9f4519b0
<|MERGE_RESOLUTION|>--- conflicted
+++ resolved
@@ -26,11 +26,7 @@
         else:
             pks = Project.objects.filter(slug__in=projects).values_list('pk', flat=True)
         for proj in pks:
-<<<<<<< HEAD
-            tasks.symlink_project(project_pk=proj)
-=======
             try:
                 tasks.symlink_project(project_pk=proj)
             except Exception:
-                log.exception('Failed symlink management command')
->>>>>>> 9f4519b0
+                log.exception('Failed symlink management command')