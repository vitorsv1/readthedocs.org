# Requirements for our local docker development

-r pip.txt
# https://www.psycopg.org/docs/install.html#psycopg-vs-psycopg-binary
# psycopg2 2.9 is not compatible with Django 2.2
# https://github.com/readthedocs/readthedocs.org/issues/8334
psycopg2-binary==2.8.6  # pyup: ignore

# Version 3.0.0 drops support for Django < 3.0
# https://github.com/sebleier/django-redis-cache/#300
django-redis-cache==2.1.3  # pyup: ignore

# For resizing images
pillow==8.3.2

# local debugging tools
watchdog==2.1.5
datadiff==2.0.0
ipdb==0.13.9
pdbpp==0.10.3

# jedi 0.18 is incompatible with ipython
# https://github.com/ipython/ipython/issues/12740
jedi>0.17,<0.18  # pyup: ignore

# watchdog dependency
argh==0.26.2

# run tests
<<<<<<< HEAD
tox==3.24.3

# AWS utilities to use against MinIO
awscli==1.20.34
=======
tox==3.24.4
>>>>>>> f1c3c4f0
<|MERGE_RESOLUTION|>--- conflicted
+++ resolved
@@ -27,11 +27,7 @@
 argh==0.26.2
 
 # run tests
-<<<<<<< HEAD
-tox==3.24.3
+tox==3.24.4
 
 # AWS utilities to use against MinIO
-awscli==1.20.34
-=======
-tox==3.24.4
->>>>>>> f1c3c4f0
+awscli==1.20.34